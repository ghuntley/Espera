﻿<?xml version="1.0" encoding="utf-8"?>
<Project ToolsVersion="4.0" DefaultTargets="Build" xmlns="http://schemas.microsoft.com/developer/msbuild/2003">
  <Import Project="$(MSBuildExtensionsPath)\$(MSBuildToolsVersion)\Microsoft.Common.props" Condition="Exists('$(MSBuildExtensionsPath)\$(MSBuildToolsVersion)\Microsoft.Common.props')" />
  <PropertyGroup>
    <Configuration Condition=" '$(Configuration)' == '' ">Debug</Configuration>
    <Platform Condition=" '$(Platform)' == '' ">x86</Platform>
    <ProjectGuid>{CD457EBC-86CC-434B-BB0D-0DB4F93E4A56}</ProjectGuid>
    <OutputType>Library</OutputType>
    <AppDesignerFolder>Properties</AppDesignerFolder>
    <RootNamespace>Espera.Services</RootNamespace>
    <AssemblyName>Espera.Services</AssemblyName>
    <TargetFrameworkVersion>v4.5</TargetFrameworkVersion>
    <FileAlignment>512</FileAlignment>
    <SolutionDir Condition="$(SolutionDir) == '' Or $(SolutionDir) == '*Undefined*'">..\</SolutionDir>
    <RestorePackages>true</RestorePackages>
    <BuildPackage>True</BuildPackage>
    <TargetFrameworkProfile />
  </PropertyGroup>
  <PropertyGroup Condition="'$(Configuration)|$(Platform)' == 'Debug|AnyCPU'">
    <DebugSymbols>true</DebugSymbols>
    <OutputPath>bin\Debug\</OutputPath>
    <DefineConstants>DEBUG;TRACE</DefineConstants>
    <DebugType>full</DebugType>
    <PlatformTarget>AnyCPU</PlatformTarget>
    <ErrorReport>prompt</ErrorReport>
    <CodeAnalysisRuleSet>MinimumRecommendedRules.ruleset</CodeAnalysisRuleSet>
  </PropertyGroup>
  <PropertyGroup Condition="'$(Configuration)|$(Platform)' == 'Release|AnyCPU'">
    <OutputPath>bin\Release\</OutputPath>
    <DefineConstants>TRACE</DefineConstants>
    <Optimize>true</Optimize>
    <DebugType>pdbonly</DebugType>
    <PlatformTarget>AnyCPU</PlatformTarget>
    <ErrorReport>prompt</ErrorReport>
    <CodeAnalysisRuleSet>MinimumRecommendedRules.ruleset</CodeAnalysisRuleSet>
  </PropertyGroup>
  <ItemGroup>
    <Reference Include="Newtonsoft.Json, Version=4.5.0.0, Culture=neutral, PublicKeyToken=30ad4fe6b2a6aeed, processorArchitecture=MSIL">
      <SpecificVersion>False</SpecificVersion>
      <HintPath>..\packages\Newtonsoft.Json.5.0.8\lib\net45\Newtonsoft.Json.dll</HintPath>
    </Reference>
    <Reference Include="Rareform, Version=1.5.2.0, Culture=neutral, processorArchitecture=MSIL">
      <SpecificVersion>False</SpecificVersion>
      <HintPath>..\packages\Rareform.1.5.2\lib\Rareform.dll</HintPath>
    </Reference>
    <Reference Include="ReactiveMarrow, Version=0.3.1.0, Culture=neutral, processorArchitecture=MSIL">
      <SpecificVersion>False</SpecificVersion>
      <HintPath>..\packages\ReactiveMarrow.0.3.1-alpha\lib\ReactiveMarrow.dll</HintPath>
    </Reference>
    <Reference Include="ReactiveUI, Version=5.4.0.0, Culture=neutral, processorArchitecture=MSIL">
      <SpecificVersion>False</SpecificVersion>
      <HintPath>..\packages\reactiveui-core.5.4.0\lib\Portable-Net45+WinRT45+WP8\ReactiveUI.dll</HintPath>
    </Reference>
    <Reference Include="System" />
    <Reference Include="System.Core" />
    <Reference Include="System.Net" />
    <Reference Include="System.Reactive.Core, Version=2.2.0.0, Culture=neutral, PublicKeyToken=31bf3856ad364e35, processorArchitecture=MSIL">
      <SpecificVersion>False</SpecificVersion>
      <HintPath>..\packages\Rx-Core.2.2.2\lib\net45\System.Reactive.Core.dll</HintPath>
    </Reference>
    <Reference Include="System.Reactive.Interfaces, Version=2.2.0.0, Culture=neutral, PublicKeyToken=31bf3856ad364e35, processorArchitecture=MSIL">
      <SpecificVersion>False</SpecificVersion>
      <HintPath>..\packages\Rx-Interfaces.2.2.2\lib\net45\System.Reactive.Interfaces.dll</HintPath>
    </Reference>
    <Reference Include="System.Reactive.Linq, Version=2.2.0.0, Culture=neutral, PublicKeyToken=31bf3856ad364e35, processorArchitecture=MSIL">
      <SpecificVersion>False</SpecificVersion>
      <HintPath>..\packages\Rx-Linq.2.2.2\lib\net45\System.Reactive.Linq.dll</HintPath>
    </Reference>
    <Reference Include="System.Reactive.PlatformServices, Version=2.2.0.0, Culture=neutral, PublicKeyToken=31bf3856ad364e35, processorArchitecture=MSIL">
      <SpecificVersion>False</SpecificVersion>
      <HintPath>..\packages\Rx-PlatformServices.2.2.3\lib\net45\System.Reactive.PlatformServices.dll</HintPath>
    </Reference>
    <Reference Include="System.Web" />
  </ItemGroup>
  <ItemGroup>
    <Compile Include="..\GlobalAssemblyInfo.cs">
      <Link>Properties\GlobalAssemblyInfo.cs</Link>
    </Compile>
    <Compile Include="FogBugzService.cs" />
    <Compile Include="MobileApi.cs" />
    <Compile Include="MobileClient.cs" />
    <Compile Include="MobileHelper.cs" />
    <Compile Include="Properties\AssemblyInfo.cs" />
  </ItemGroup>
  <ItemGroup>
<<<<<<< HEAD
    <None Include="Espera.Services.nuspec" />
=======
    <None Include="app.config" />
>>>>>>> 18ae668b
    <None Include="packages.config" />
  </ItemGroup>
  <ItemGroup>
    <ProjectReference Include="..\Espera.Core\Espera.Core.csproj">
      <Project>{D4AD0E4A-FECB-4CA9-9258-6BD1F22FAC0D}</Project>
      <Name>Espera.Core</Name>
    </ProjectReference>
  </ItemGroup>
  <Import Project="$(MSBuildToolsPath)\Microsoft.CSharp.targets" />
  <Import Project="$(SolutionDir)\.nuget\nuget.targets" />
  <!-- To modify your build process, add your task inside one of the targets below and uncomment it.
       Other similar extension points exist, see Microsoft.Common.targets.
  <Target Name="BeforeBuild">
  </Target>
  <Target Name="AfterBuild">
  </Target>
  -->
</Project><|MERGE_RESOLUTION|>--- conflicted
+++ resolved
@@ -83,11 +83,8 @@
     <Compile Include="Properties\AssemblyInfo.cs" />
   </ItemGroup>
   <ItemGroup>
-<<<<<<< HEAD
     <None Include="Espera.Services.nuspec" />
-=======
     <None Include="app.config" />
->>>>>>> 18ae668b
     <None Include="packages.config" />
   </ItemGroup>
   <ItemGroup>
