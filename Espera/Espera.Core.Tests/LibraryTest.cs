﻿using Espera.Core.Audio;
using Espera.Core.Management;
using Espera.Core.Settings;
using Microsoft.Reactive.Testing;
using Moq;
using ReactiveUI;
using ReactiveUI.Testing;
using System;
using System.Collections.Generic;
<<<<<<< HEAD
=======
using System.IO.Abstractions;
>>>>>>> 124457ec
using System.IO.Abstractions.TestingHelpers;
using System.Linq;
using System.Reactive.Linq;
using System.Reactive.Subjects;
using System.Threading;
using System.Threading.Tasks;
using Xunit;

namespace Espera.Core.Tests
{
    public sealed class LibraryTest
    {
        [Fact]
        public void AddAndSwitchToPlaylistSmokeTest()
        {
            using (Library library = Helpers.CreateLibrary())
            {
                library.AddAndSwitchToPlaylist("Playlist", library.LocalAccessControl.RegisterLocalAccessToken());

                Assert.Equal("Playlist", library.CurrentPlaylist.Name);
                Assert.Equal("Playlist", library.Playlists.First().Name);
                Assert.Equal(1, library.Playlists.Count());
            }
        }

        [Fact]
        public void AddAndSwitchToPlaylistThrowsInvalidOperationExceptionIfPlaylistWithExistingNameIsAdded()
        {
            using (Library library = Helpers.CreateLibrary())
            {
                Guid token = library.LocalAccessControl.RegisterLocalAccessToken();
                library.AddAndSwitchToPlaylist("Playlist", token);

                Assert.Throws<InvalidOperationException>(() => library.AddAndSwitchToPlaylist("Playlist", token));
            }
        }

        [Fact]
        public void AddPlayistThrowInvalidOperationExceptionIfPlaylistWithExistingNameIsAdded()
        {
            using (Library library = Helpers.CreateLibrary())
            {
                Guid token = library.LocalAccessControl.RegisterLocalAccessToken();

                library.AddPlaylist("Playlist", token);

                Assert.Throws<InvalidOperationException>(() => library.AddPlaylist("Playlist", token));
            }
        }

        [Fact]
        public void AddPlaylistThrowsArgumentNullExceptionIfNameIsNull()
        {
            using (Library library = Helpers.CreateLibrary())
            {
                Assert.Throws<ArgumentNullException>(() => library.AddPlaylist(null, library.LocalAccessControl.RegisterLocalAccessToken()));
            }
        }

        [Fact]
        public void AddSongsToPlaylistThrowsAccessExceptionIfInPartyModeAndMultipleSongsAreAdded()
        {
            var songs = new[]
            {
                new Mock<Song>("TestPath", TimeSpan.Zero).Object,
                new Mock<Song>("TestPath", TimeSpan.Zero).Object
            };

            using (Library library = Helpers.CreateLibrary())
            {
                Guid token = library.LocalAccessControl.RegisterLocalAccessToken();

                Assert.Throws<AccessException>(() => library.AddSongsToPlaylist(songs, token));
            }
        }

        [Fact]
        public void AddSongsToPlaylistThrowsArgumentNullExceptionIfSongListIsNull()
        {
            using (Library library = Helpers.CreateLibrary())
            {
                Assert.Throws<ArgumentNullException>(() => library.AddSongsToPlaylist(null, library.LocalAccessControl.RegisterLocalAccessToken()));
            }
        }

        [Fact]
        public void AddSongToPlaylistThrowsArgumentNullExceptionIfSongIsNull()
        {
            using (Library library = Helpers.CreateLibrary())
            {
                Assert.Throws<ArgumentNullException>(() => library.AddSongToPlaylist(null));
            }
        }

        [Fact]
        public async Task ChangeSongSourcePathSmokeTest()
        {
            var fileSystem = new MockFileSystem();
            fileSystem.Directory.CreateDirectory("C://Test");

            using (Library library = Helpers.CreateLibrary(fileSystem))
            {
                library.ChangeSongSourcePath("C://Test", library.LocalAccessControl.RegisterLocalAccessToken());
                Assert.Equal("C://Test", await library.SongSourcePath.FirstAsync());
            }
        }

        [Fact]
        public void ChangeSongSourcePathThrowsArgumentExceptionIfDirectoryDoesntExist()
        {
            using (Library library = Helpers.CreateLibrary())
            {
                Assert.Throws<ArgumentException>(() => library.ChangeSongSourcePath("C://Test", library.LocalAccessControl.RegisterLocalAccessToken()));
            }
        }

        [Fact]
        public async Task ChangeSongSourcePathTriggersUpdate()
        {
            var fileSystem = new MockFileSystem();
            fileSystem.Directory.CreateDirectory("C://Test");

            using (var library = Helpers.CreateLibrary(fileSystem))
            {
                library.Initialize();

                var updated = library.IsUpdating.FirstAsync(x => x).PublishLast();
                updated.Connect();

                Guid token = library.LocalAccessControl.RegisterLocalAccessToken();

                library.ChangeSongSourcePath("C://Test", token);

                await updated.Timeout(TimeSpan.FromSeconds(5));
            }
        }

        [Fact]
        public async Task ContinueSongCallsAudioPlayerPlay()
        {
            using (Library library = Helpers.CreateLibraryWithPlaylist())
            {
                Guid token = library.LocalAccessControl.RegisterLocalAccessToken();

                bool called = false;
                library.AudioPlayerCallback.PlayRequest = () => called = true;

                Mock<Song> song = Helpers.CreateSongMock();

                library.AddSongToPlaylist(song.Object);

                await library.PlaySongAsync(0, token);

                await library.ContinueSongAsync(token);

                Assert.True(called);
            }
        }

        [Fact]
        public async Task ContinueSongThrowsAccessExceptionIfIsNotAdmin()
        {
            using (Library library = Helpers.CreateLibrary())
            {
                Guid token = library.LocalAccessControl.RegisterLocalAccessToken();

                await Helpers.ThrowsAsync<AccessException>(async () => await library.ContinueSongAsync(token));
            }
        }

        [Fact]
        public void DisabledAutomaticUpdatesDoesntTriggerUpdate()
        {
            var fileSystem = new Mock<IFileSystem>();
            fileSystem.Setup(x => x.Directory.GetFiles(It.IsAny<string>())).Verifiable();

            var settings = new CoreSettings(new TestBlobCache())
            {
                EnableAutomaticLibraryUpdates = false
            };

            using (Library library = Helpers.CreateLibrary(settings, null, null, fileSystem.Object))
            {
                (new TestScheduler()).With(scheduler =>
                {
                    library.Initialize();

                    scheduler.AdvanceByMs(settings.SongSourceUpdateInterval.TotalMilliseconds);
                });
            }

            fileSystem.Verify(x => x.Directory.GetFiles(It.IsAny<string>()), Times.Never);
        }

        [Fact]
        public void GetPlaylistByNameReturnsNullIfPlaylistDoesNotExist()
        {
            using (Library library = Helpers.CreateLibrary())
            {
                Assert.Null(library.GetPlaylistByName("Playlist"));
            }
        }

        [Fact]
        public void GetPlaylistByNameThrowsArgumentNullExceptionIfPlaylistNameIsNull()
        {
            using (Library library = Helpers.CreateLibrary())
            {
                Assert.Throws<ArgumentNullException>(() => library.GetPlaylistByName(null));
            }
        }

        [Fact]
        public async Task InitializeFiresInitalUpdateAfterLibraryLoad()
        {
            var fileSystem = new MockFileSystem();
            fileSystem.Directory.CreateDirectory("C://Test");

            var readerFired = new Subject<int>();
            var reader = new Mock<ILibraryReader>();
            reader.SetupGet(x => x.LibraryExists).Returns(true);
            reader.Setup(x => x.ReadPlaylists()).Returns(new List<Playlist>());
            reader.Setup(x => x.ReadSongSourcePath()).Returns(String.Empty);
            reader.Setup(x => x.ReadSongs()).Callback(() => readerFired.OnNext(1)).Returns(new List<LocalSong>()).Verifiable();

            using (var library = Helpers.CreateLibrary(null, reader.Object, null, fileSystem))
            {
                Guid token = library.LocalAccessControl.RegisterLocalAccessToken();

                library.ChangeSongSourcePath("C://Test", token);

                var isUpdating = library.IsUpdating.FirstAsync(x => x).Select(x => 2).PublishLast();
                isUpdating.Connect();

                var first = readerFired.Amb(isUpdating).FirstAsync().PublishLast();
                first.Connect();

                library.Initialize();

                Assert.Equal(1, await first.Timeout(TimeSpan.FromSeconds(5)));
            }
        }

        [Fact]
        public async Task IsUpdatingSmokeTest()
        {
            var fileSystem = new MockFileSystem();
            fileSystem.Directory.CreateDirectory("C://Test");

            using (var library = Helpers.CreateLibrary(fileSystem))
            {
                Guid token = library.LocalAccessControl.RegisterLocalAccessToken();

                library.ChangeSongSourcePath("C://Test", token);

                var isUpdating = library.IsUpdating.CreateCollection();

                var last = library.IsUpdating.Where(x => !x).ElementAt(1).PublishLast();
                last.Connect();

                library.Initialize();

                await last.Timeout(TimeSpan.FromSeconds(5));

                Assert.Equal(new[] { false, true, false }, isUpdating);
            }
        }

        [Fact]
        public async Task PauseSongCallsAudioPlayerPause()
        {
            using (Library library = Helpers.CreateLibraryWithPlaylist())
            {
                bool called = false;
                library.AudioPlayerCallback.PauseRequest = () => called = true;

                Mock<Song> song = Helpers.CreateSongMock();

                library.AddSongToPlaylist(song.Object);

                Guid token = library.LocalAccessControl.RegisterLocalAccessToken();

                await library.PlaySongAsync(0, token);

                await library.PauseSongAsync(token);

                Assert.True(called);
            }
        }

        [Fact]
        public async Task PauseSongThrowsAccessExceptionIfIsNotAdministratorAndPausingIsLocked()
        {
            var settings = new CoreSettings
            {
                LockPlayPause = true
            };

            using (Library library = Helpers.CreateLibrary(settings))
            {
                Guid token = library.LocalAccessControl.RegisterLocalAccessToken();

                await Helpers.ThrowsAsync<AccessException>(async () => await library.PauseSongAsync(token));
            }
        }

        [Fact]
        public async Task PlayInstantlyAsyncValidatesRemoteAccess()
        {
            var settings = new CoreSettings
            {
                EnableRemoteControl = true,
                LockRemoteControl = true,
                RemoteControlPassword = "password"
            };

            Song[] songs = Helpers.SetupSongMocks(3);

            using (Library library = Helpers.CreateLibrary(settings))
            {
                Guid token = library.RemoteAccessControl.RegisterRemoteAccessToken();

                await Helpers.ThrowsAsync<AccessException>(async () => await library.PlayInstantlyAsync(songs, token));

                settings.LockRemoteControl = false;
                await library.PlayInstantlyAsync(songs, token);

                settings.EnableRemoteControl = false;
                await library.PlayInstantlyAsync(songs, token);
            }
        }

        [Fact]
        public async Task PlayInstantlyPlaysMultipleSongsInARow()
        {
            using (Library library = Helpers.CreateLibrary())
            {
                var conn = library.SongStarted
                    .Take(2)
                    .PublishLast();
                conn.Connect();

                await library.PlayInstantlyAsync(Helpers.SetupSongMocks(2), library.LocalAccessControl.RegisterLocalAccessToken());

                await conn.Timeout(TimeSpan.FromSeconds(5));
            }
        }

        [Fact]
        public async Task PlayInstantlySmokeTest()
        {
            using (Library library = Helpers.CreateLibrary())
            {
                int called = 0;
                library.AudioPlayerCallback.PlayRequest = () => called++;
                Mock<Song> song = Helpers.CreateSongMock();

                await library.PlayInstantlyAsync(new[] { song.Object }, library.LocalAccessControl.RegisterLocalAccessToken());

                Assert.Equal(1, called);
            }
        }

        [Fact]
        public async Task PlayInstantlyThrowsArgumentNullExceptionIfSongListIsNull()
        {
            using (Library library = Helpers.CreateLibrary())
            {
                await Helpers.ThrowsAsync<ArgumentNullException>(async () => await library.PlayInstantlyAsync(null, library.LocalAccessControl.RegisterLocalAccessToken()));
            }
        }

        [Fact]
        public async Task PlayJumpsOverCorruptedSong()
        {
            using (Library library = Helpers.CreateLibraryWithPlaylist())
            {
                using (var handle = new CountdownEvent(2))
                {
                    library.AudioPlayerCallback.LoadRequest = () =>
                    {
                        switch (handle.CurrentCount)
                        {
                            case 2:
                                handle.Signal();
                                throw new SongLoadException();
                            case 1:
                                handle.Signal();
                                break;
                        }
                    };

                    Song[] songs = Helpers.SetupSongMocks(2);

                    await library.PlayInstantlyAsync(songs, library.LocalAccessControl.RegisterLocalAccessToken());

                    if (!handle.Wait(5000))
                    {
                        Assert.False(true, "Timeout");
                    }
                }
            }
        }

        [Fact]
        public async Task PlayNextSongThrowsAccessExceptionIfUserIsNotAdministrator()
        {
            using (Library library = Helpers.CreateLibrary())
            {
                Guid token = library.LocalAccessControl.RegisterLocalAccessToken();

                await Helpers.ThrowsAsync<AccessException>(async () => await library.PlayNextSongAsync(token));
            }
        }

        [Fact]
        public async Task PlayPreviousSongThrowsInvalidOperationExceptionIfPlaylistIsEmpty()
        {
            using (Library library = Helpers.CreateLibraryWithPlaylist())
            {
                await Helpers.ThrowsAsync<InvalidOperationException>(async () => await library.PlayPreviousSongAsync(library.LocalAccessControl.RegisterLocalAccessToken()));
            }
        }

        [Fact]
        public async Task PlaySetsSongIsCorruptedToTrueIfFailing()
        {
            Func<Library, Task> test = async library =>
            {
                Song song = Helpers.SetupSongMock();

                library.AddSongToPlaylist(song);

                var observable = song.IsCorrupted.FirstAsync(x => x).PublishLast();
                observable.Connect();

                await library.PlaySongAsync(0, library.LocalAccessControl.RegisterLocalAccessToken());

                await observable.Timeout(TimeSpan.FromSeconds(10));

                Assert.True(song.IsCorrupted.Value);
            };

            using (Library library = Helpers.CreateLibraryWithPlaylist())
            {
                library.AudioPlayerCallback.LoadRequest = () => { throw new SongLoadException(); };
                await test(library);
            }

            using (Library library = Helpers.CreateLibraryWithPlaylist())
            {
                library.AudioPlayerCallback.PlayRequest = () => { throw new SongLoadException(); };
                await test(library);
            }
        }

        [Fact]
        public async Task PlaysNextSongAutomatically()
        {
            using (Library library = Helpers.CreateLibraryWithPlaylist())
            {
                Guid token = library.LocalAccessControl.RegisterLocalAccessToken();

                library.AddSongsToPlaylist(Helpers.SetupSongMocks(2), token);

                var handle = new ManualResetEvent(false);
                int played = 0;

                library.SongStarted.Subscribe(x =>
                {
                    played++;

                    if (played == 2)
                    {
                        handle.Set();
                    }
                });

                await library.PlaySongAsync(0, token);

                if (!handle.WaitOne(5000))
                {
                    Assert.True(false, "Timeout");
                }
            }
        }

        [Fact]
        public async Task PlaySongThrowsAccessExceptionIfUserIsNotAdministratorAndLockPlayPauseIsTrue()
        {
            var settings = new CoreSettings
            {
                LockPlayPause = true
            };

            using (Library library = Helpers.CreateLibrary(settings))
            {
                Guid token = library.LocalAccessControl.RegisterLocalAccessToken();

                await Helpers.ThrowsAsync<AccessException>(async () => await library.PlaySongAsync(0, token));
            }
        }

        [Fact]
        public async Task PlaySongThrowsArgumentOutOfRangeExceptionIfIndexIsLessThanZero()
        {
            using (Library library = Helpers.CreateLibrary())
            {
                await Helpers.ThrowsAsync<ArgumentOutOfRangeException>(async () => await library.PlaySongAsync(-1, library.LocalAccessControl.RegisterLocalAccessToken()));
            }
        }

        [Fact]
        public void RemoveFromPlaylistAccessExceptionIfAccessModeIsPartyAndLockPlaylistRemovalIsTrue()
        {
            var songMock = new Mock<Song>("TestPath", TimeSpan.Zero);

            var settings = new CoreSettings
            {
                LockPlaylistRemoval = true
            };

            using (Library library = Helpers.CreateLibraryWithPlaylist(settings: settings))
            {
                Guid token = library.LocalAccessControl.RegisterLocalAccessToken();

                library.AddSongsToPlaylist(new[] { songMock.Object }, token);

                Assert.Throws<AccessException>(() => library.RemoveFromPlaylist(new[] { 0 }, token));
            }
        }

        [Fact]
        public void RemoveFromPlaylistByIndexesTest()
        {
            using (Library library = Helpers.CreateLibraryWithPlaylist())
            {
                Guid token = library.LocalAccessControl.RegisterLocalAccessToken();

                Song[] songs = Helpers.SetupSongMocks(4);

                library.AddSongsToPlaylist(songs, token);

                library.RemoveFromPlaylist(new[] { 0, 2 }, token);

                Song[] remaining = library.CurrentPlaylist.Select(entry => entry.Song).ToArray();

                Assert.Equal(songs[1], remaining[0]);
                Assert.Equal(songs[3], remaining[1]);
            }
        }

        [Fact]
        public void RemoveFromPlaylistBySongReferenceTest()
        {
            using (Library library = Helpers.CreateLibraryWithPlaylist())
            {
                Guid token = library.LocalAccessControl.RegisterLocalAccessToken();

                Song[] songs = Helpers.SetupSongMocks(4, true);

                library.AddSongsToPlaylist(songs, token);

                library.RemoveFromPlaylist(new[] { songs[0], songs[2] }, token);

                Song[] remaining = library.CurrentPlaylist.Select(entry => entry.Song).ToArray();

                Assert.Equal(songs[1], remaining[0]);
                Assert.Equal(songs[3], remaining[1]);
            }
        }

        [Fact]
        public void RemoveFromPlaylistThrowsArgumentNullExceptionIfIndexesIsNull()
        {
            using (Library library = Helpers.CreateLibrary())
            {
                Assert.Throws<ArgumentNullException>(() => library.RemoveFromPlaylist((IEnumerable<int>)null, library.LocalAccessControl.RegisterLocalAccessToken()));
            }
        }

        [Fact]
        public void RemoveFromPlaylistThrowsArgumentNullExceptionIfSongListIsNull()
        {
            using (Library library = Helpers.CreateLibrary())
            {
                Assert.Throws<ArgumentNullException>(() => library.RemoveFromPlaylist((IEnumerable<Song>)null, library.LocalAccessControl.RegisterLocalAccessToken()));
            }
        }

        [Fact]
        public async Task RemoveFromPlaylistWhileSongIsPlayingStopsCurrentSong()
        {
            bool finishedFired = false;

            using (Library library = Helpers.CreateLibraryWithPlaylist())
            {
                Guid token = library.LocalAccessControl.RegisterLocalAccessToken();

                library.AudioPlayerCallback.StopRequest = () => finishedFired = true;
                library.AddSongsToPlaylist(Helpers.SetupSongMocks(1), token);

                await library.PlaySongAsync(0, token);

                library.RemoveFromPlaylist(new[] { 0 }, token);
            }

            Assert.True(finishedFired);
        }

        [Fact]
        public void RemovePlaylistSmokeTest()
        {
            using (Library library = Helpers.CreateLibrary())
            {
                Guid token = library.LocalAccessControl.RegisterLocalAccessToken();

                library.AddPlaylist("Playlist", token);

                library.RemovePlaylist(library.GetPlaylistByName("Playlist"), token);

                Assert.Empty(library.Playlists);
            }
        }

        [Fact]
        public void RemovePlaylistThrowsArgumentNullExceptionIfPlaylistNameIsNull()
        {
            using (Library library = Helpers.CreateLibrary())
            {
                Assert.Throws<ArgumentNullException>(() => library.RemovePlaylist(null, library.LocalAccessControl.RegisterLocalAccessToken()));
            }
        }

        [Fact]
        public async Task SaveDoesNotSaveTemporaryPlaylist()
        {
            var libraryWriter = new Mock<ILibraryWriter>();
            libraryWriter.Setup(x => x.Write(It.IsAny<IEnumerable<LocalSong>>(), It.IsAny<IEnumerable<Playlist>>(), It.IsAny<string>()))
                .Callback<IEnumerable<LocalSong>, IEnumerable<Playlist>, string>((songs, playlists, songSourcePath) =>
                    Assert.Equal(1, playlists.Count()));

            using (Library library = Helpers.CreateLibrary(libraryWriter.Object))
            {
                Guid token = library.LocalAccessControl.RegisterLocalAccessToken();

                library.AddAndSwitchToPlaylist("Playlist", token);

                await library.PlayInstantlyAsync(Helpers.SetupSongMocks(1), token);

                library.Save();
            }

            libraryWriter.Verify(x => x.Write(It.IsAny<IEnumerable<LocalSong>>(), It.IsAny<IEnumerable<Playlist>>(), It.IsAny<string>()), Times.Once());
        }

        [Fact]
        public async Task SwitchingPlaylistAndPlayingSongsChangesCurrentSongIndex()
        {
            using (Library library = Helpers.CreateLibraryWithPlaylist())
            {
                Guid token = library.LocalAccessControl.RegisterLocalAccessToken();

                library.AddSongToPlaylist(Helpers.SetupSongMock());

                await library.PlaySongAsync(0, token);

                library.AddPlaylist("Playlist 2", token);
                library.SwitchToPlaylist(library.GetPlaylistByName("Playlist 2"), token);
                library.AddSongToPlaylist(Helpers.SetupSongMock());

                await library.PlaySongAsync(0, token);

                library.SwitchToPlaylist(library.GetPlaylistByName("Playlist"), token);

                Assert.Equal(null, library.Playlists.First(p => p.Name == "Playlist").CurrentSongIndex.Value);
                Assert.Equal(0, library.Playlists.First(p => p.Name == "Playlist 2").CurrentSongIndex.Value);
            }
        }

        [Fact]
        public async Task SwitchingPlaylistPreventsNextSongFromPlaying()
        {
            using (Library library = Helpers.CreateLibraryWithPlaylist())
            {
                Guid token = library.LocalAccessControl.RegisterLocalAccessToken();

                int played = 0;

                library.AudioPlayerCallback.PlayRequest = () =>
                {
                    if (played == 0)
                    {
                        library.AddAndSwitchToPlaylist("Playlist2", token);
                    }

                    played++;
                };

                library.AddSongsToPlaylist(Helpers.SetupSongMocks(2), token);

                await library.PlaySongAsync(0, token);

                Assert.Equal(1, played);
            }
        }

        [Fact]
        public async Task SwitchToPlaylistSetsCurrentSongIndexIfChangingToOtherPlaylistAndPlayingFirstSong()
        {
            using (Library library = Helpers.CreateLibraryWithPlaylist())
            {
                Guid token = library.LocalAccessControl.RegisterLocalAccessToken();

                library.AddSongToPlaylist(Helpers.SetupSongMock());

                await library.PlaySongAsync(0, token);

                library.AddPlaylist("Playlist 2", token);
                library.SwitchToPlaylist(library.Playlists.Last(), token);
                library.AddSongToPlaylist(Helpers.SetupSongMock());

                await library.PlaySongAsync(0, token);

                Assert.Equal(null, library.Playlists.First(p => p.Name == "Playlist").CurrentSongIndex.Value);
                Assert.Equal(0, library.Playlists.First(p => p.Name == "Playlist 2").CurrentSongIndex.Value);
            }
        }

        [Fact]
        public void SwitchToPlaylistThrowsAccessExceptionIfPartyModeAndLockPlaylistSwitchingIsTrue()
        {
            var settings = new CoreSettings
            {
                LockPlaylistSwitching = true
            };

            using (Library library = Helpers.CreateLibraryWithPlaylist("Playlist 1", settings))
            {
                Guid token = library.LocalAccessControl.RegisterLocalAccessToken();

                library.AddPlaylist("Playlist 2", token);

                Assert.Throws<AccessException>(() => library.SwitchToPlaylist(library.GetPlaylistByName("Playlist 2"), token));
            }
        }

        [Fact]
        public async Task UpdateNowTriggersUpdate()
        {
            var fileSystem = new MockFileSystem();
            fileSystem.Directory.CreateDirectory("C://Test");

            using (var library = Helpers.CreateLibrary(fileSystem))
            {
                library.Initialize();

                var firstUpdateFinished = library.IsUpdating.Where(x => !x).ElementAt(1).PublishLast();
                firstUpdateFinished.Connect();

                Guid token = library.LocalAccessControl.RegisterLocalAccessToken();

                library.ChangeSongSourcePath("C://Test", token);

                await firstUpdateFinished.Timeout(TimeSpan.FromSeconds(5));

                var updated = library.IsUpdating.FirstAsync(x => x).PublishLast();
                updated.Connect();

                library.UpdateNow();

                await updated.Timeout(TimeSpan.FromSeconds(5));
            }
        }

        [Fact]
        public void YoutubeDownloadPathSetterThrowsArgumentExceptionIfDirectoryDoesntExist()
        {
            using (Library library = Helpers.CreateLibrary())
            {
                Assert.Throws<ArgumentNullException>(() => library.SwitchToPlaylist(null, library.LocalAccessControl.RegisterLocalAccessToken()));
            }
        }
    }
}<|MERGE_RESOLUTION|>--- conflicted
+++ resolved
@@ -7,10 +7,7 @@
 using ReactiveUI.Testing;
 using System;
 using System.Collections.Generic;
-<<<<<<< HEAD
-=======
 using System.IO.Abstractions;
->>>>>>> 124457ec
 using System.IO.Abstractions.TestingHelpers;
 using System.Linq;
 using System.Reactive.Linq;
@@ -187,7 +184,7 @@
             var fileSystem = new Mock<IFileSystem>();
             fileSystem.Setup(x => x.Directory.GetFiles(It.IsAny<string>())).Verifiable();
 
-            var settings = new CoreSettings(new TestBlobCache())
+            var settings = new CoreSettings
             {
                 EnableAutomaticLibraryUpdates = false
             };
