--- conflicted
+++ resolved
@@ -36,11 +36,7 @@
       </dependentAssembly>
       <dependentAssembly>
         <assemblyIdentity name="System.IO.Abstractions" publicKeyToken="d480b5b72fb413da" culture="neutral" />
-<<<<<<< HEAD
-        <bindingRedirect oldVersion="0.0.0.0-1.4.0.68" newVersion="1.4.0.68" />
-=======
         <bindingRedirect oldVersion="0.0.0.0-1.4.0.72" newVersion="1.4.0.72" />
->>>>>>> 98d35435
       </dependentAssembly>
       <dependentAssembly>
         <assemblyIdentity name="Google.GData.Client" publicKeyToken="04a59ca9b0273830" culture="neutral" />
