--- conflicted
+++ resolved
@@ -832,164 +832,6 @@
                     </StackPanel>
                 </Grid>
             </Grid>
-<<<<<<< HEAD
-            <Grid Grid.Column="2"
-                  Width="200"
-                  DataContext="{Binding Path=AdministratorViewModel}"
-                  Visibility="{Binding Path=Show,
-                                       Converter={StaticResource BooleanToVisibilityConverter}}">
-                <Grid.Style>
-                    <Style TargetType="{x:Type Grid}">
-                        <Style.Triggers>
-                            <DataTrigger Binding="{Binding Path=IsAdminCreated, Mode=OneTime}" Value="False">
-                                <Setter Property="Visibility" Value="Collapsed" />
-                            </DataTrigger>
-                            <DataTrigger Binding="{Binding Path=IsParty}" Value="True">
-                                <Setter Property="Visibility" Value="Collapsed" />
-                            </DataTrigger>
-                        </Style.Triggers>
-                    </Style>
-                </Grid.Style>
-                <Grid Visibility="{Binding Path=IsParty, Converter={StaticResource BooleanToVisibilityConverter}}">
-                    <StackPanel Margin="10, 0, 10, 0"
-                                HorizontalAlignment="Stretch"
-                                VerticalAlignment="Center">
-                        <PasswordBox Name="loginPasswordBox"
-                                     VerticalContentAlignment="Center"
-                                     Controls:TextboxHelper.Watermark="Administrator password"
-                                     PasswordChanged="LoginPasswordChanged" />
-                        <Button Margin="0, 10, 0, 0"
-                                Click="LoginButtonClick"
-                                IsEnabled="{Binding Path=CanLogin}"
-                                Content="Login" />
-                        <TextBlock Margin="0, 10, 0, 0"
-                                   HorizontalAlignment="Center"
-                                   Foreground="Red"
-                                   Text="Wrong password!"
-                                   Visibility="{Binding Path=IsWrongPassword,
-                                                        Converter={StaticResource BooleanToVisibilityConverter}}" />
-                    </StackPanel>
-                </Grid>
-                <Grid Visibility="{Binding Path=IsAdmin, Converter={StaticResource BooleanToVisibilityConverter}}">
-                    <Grid.RowDefinitions>
-                        <RowDefinition Height="*" />
-                        <RowDefinition Height="Auto" />
-                    </Grid.RowDefinitions>
-                    <ScrollViewer>
-                        <StackPanel Margin="5, 0, 5, 0">
-                            <TextBlock Style="{StaticResource SettingsHeaderStyle}" Text="settings" />
-                            <TextBlock Style="{StaticResource AdminHeaderStyle}" Text="accent" />
-                            <StackPanel Margin="-5, 0, 0, 0"
-                                        HorizontalAlignment="Left"
-                                        Orientation="Horizontal">
-                                <Button Background="#CCCB0000"
-                                        Click="RedColorButtonButtonClick"
-                                        Style="{StaticResource ColorPickerButtonStyle}" />
-                                <Button Background="#CC48CB00"
-                                        Click="GreenColorButtonButtonClick"
-                                        Style="{StaticResource ColorPickerButtonStyle}" />
-                                <Button Background="#FF1C739D"
-                                        Click="BlueColorButtonButtonClick"
-                                        Style="{StaticResource ColorPickerButtonStyle}" />
-                                <Button Background="#CCB400FF"
-                                        Click="PurpleColorButtonButtonClick"
-                                        Style="{StaticResource ColorPickerButtonStyle}" />
-                                <Button Background="#FFDE872A"
-                                        Click="OrangeColorButtonButtonClick"
-                                        Style="{StaticResource ColorPickerButtonStyle}" />
-                            </StackPanel>
-                            <TextBlock Style="{StaticResource AdminHeaderStyle}" Text="party mode" />
-                            <CheckBox IsChecked="{Binding Path=LockPlayPause}">
-                                <AccessText Text="Lock play/pause" TextWrapping="Wrap" />
-                            </CheckBox>
-                            <CheckBox Margin="0, 10, 0, 0" IsChecked="{Binding Path=LockVolume}">
-                                <AccessText Text="Lock volume" TextWrapping="Wrap" />
-                            </CheckBox>
-                            <CheckBox Margin="0, 10, 0, 0" IsChecked="{Binding Path=LockTime}">
-                                <AccessText Text="Lock time" TextWrapping="Wrap" />
-                            </CheckBox>
-                            <CheckBox Margin="0, 10, 0, 0" IsChecked="{Binding Path=LockPlaylistSwitching}">
-                                <AccessText Text="Lock playlist switching" TextWrapping="Wrap" />
-                            </CheckBox>
-                            <CheckBox Margin="0, 10, 0, 0" IsChecked="{Binding Path=LockPlaylistRemoval}">
-                                <AccessText Text="Lock song removal from playlist" TextWrapping="Wrap" />
-                            </CheckBox>
-                            <CheckBox Margin="0, 10, 0, 0" IsChecked="{Binding Path=LockLibraryRemoval}">
-                                <AccessText Text="Lock song removal from library" TextWrapping="Wrap" />
-                            </CheckBox>
-                            <CheckBox Margin="0, 10, 0, 0" IsChecked="{Binding Path=EnablePlaylistTimeout}">
-                                <AccessText Text="Enable timeout when adding songs to the playlist" TextWrapping="Wrap" />
-                            </CheckBox>
-                            <StackPanel Margin="30, 5, 0, 0"
-                                        IsEnabled="{Binding Path=EnablePlaylistTimeout}"
-                                        Orientation="Horizontal">
-                                <TextBlock VerticalAlignment="Center" Text="Timeout:" />
-                                <TextBox Width="30"
-                                         Margin="5, 0, 0, 0"
-                                         VerticalAlignment="Center"
-                                         VerticalContentAlignment="Center"
-                                         Text="{Binding Path=PlaylistTimeout}" />
-                                <TextBlock Margin="5, 0, 0, 0"
-                                           VerticalAlignment="Center"
-                                           Text="Seconds" />
-                            </StackPanel>
-                            <CheckBox Margin="0, 10, 0, 0" IsChecked="{Binding Path=LockWindow}">
-                                <AccessText Text="Lock window (minimize, maximize, close)" TextWrapping="Wrap" />
-                            </CheckBox>
-                            <CheckBox Margin="30, 5, 0, 0"
-                                      IsChecked="{Binding Path=GoFullScreenOnLock}"
-                                      IsEnabled="{Binding Path=LockWindow}">
-                                <AccessText Text="Make window fullscreen" TextWrapping="Wrap" />
-                            </CheckBox>
-                            <TextBlock Style="{StaticResource AdminHeaderStyle}" Text="youtube" />
-                            <CheckBox IsChecked="{Binding Path=StreamYoutube}">
-                                <AccessText Text="Stream from Youtube instead of downloading.&#10;Changing this option requires a restart." TextWrapping="Wrap" />
-                            </CheckBox>
-                            <TextBlock Style="{StaticResource AdminHeaderStyle}" Text="about" />
-                            <TextBlock Text="{Binding Path=Version, StringFormat=Espera v\{0\}}" />
-                            <TextBlock Text="Author: Dennis Daume" />
-                            <TextBlock>
-                                <Hyperlink Command="{Binding Path=OpenLinkCommand}" CommandParameter="{Binding Path=Homepage}">
-                                    <Run Foreground="#FF00B7C0" Text="Project Website" />
-                                </Hyperlink>
-                            </TextBlock>
-                            <TextBlock>
-                                <Hyperlink Command="{Binding Path=OpenLinkCommand}" CommandParameter="{Binding Path=ReleaseNotes}">
-                                    <Run Foreground="#FF00B7C0" Text="Release Notes" />
-                                </Hyperlink>
-                            </TextBlock>
-                            <TextBlock>
-                                <Hyperlink Command="{Binding Path=ReportBugCommand}">
-                                    <Run Foreground="#FF00B7C0" Text="Report a bug" />
-                                </Hyperlink>
-                            </TextBlock>
-                            <TextBlock>
-                                <Hyperlink Command="{Binding Path=OpenLinkCommand}" CommandParameter="{Binding Path=DonationPage}">
-                                    <Run Foreground="#FF00B7C0" Text="Donate :)" />
-                                </Hyperlink>
-                            </TextBlock>
-                        </StackPanel>
-                    </ScrollViewer>
-                    <StackPanel Grid.Row="1"
-                                Margin="10, 0, 10, 10"
-                                Orientation="Vertical">
-                        <PasswordBox Name="adminPasswordBox"
-                                     Margin="0, 5, 0, 0"
-                                     VerticalContentAlignment="Center"
-                                     Controls:TextboxHelper.Watermark="Enter a password"
-                                     PasswordChanged="CreationPasswordChanged" />
-                        <Button Margin="0, 5, 0, 0"
-                                Click="CreateAdminButtonClick"
-                                IsEnabled="{Binding Path=CanCreateAdmin}"
-                                Content="Create Administrator" />
-                        <Button Margin="0, 15, 0, 0"
-                                Command="{Binding Path=ChangeToPartyCommand}"
-                                Content="Enter party mode" />
-                    </StackPanel>
-                </Grid>
-            </Grid>
-=======
->>>>>>> 0e1d1206
         </Grid>
         <StatusBar Grid.Row="2"
                    Height="25"
