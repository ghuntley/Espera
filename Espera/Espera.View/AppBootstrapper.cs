--- conflicted
+++ resolved
@@ -18,10 +18,7 @@
 using System.Globalization;
 using System.IO;
 using System.IO.Abstractions;
-<<<<<<< HEAD
 using System.Linq;
-=======
->>>>>>> 98d35435
 using System.Reactive.Linq;
 using System.Reflection;
 using System.Threading.Tasks;
@@ -112,13 +109,11 @@
 
             Directory.CreateDirectory(DirectoryPath);
 
-<<<<<<< HEAD
+            this.SetupLager();
+
+            this.SetupMobileApi();
+
             this.UpdateSilentlyAsync();
-=======
-            this.SetupLager();
-
-            this.SetupMobileApi();
->>>>>>> 98d35435
 
             base.OnStartup(sender, e);
         }
@@ -159,7 +154,45 @@
             RxApp.MutableResolver.RegisterConstant(new NLogLogger(NLog.LogManager.GetCurrentClassLogger()), typeof(ILogger));
         }
 
-<<<<<<< HEAD
+        private void SetupLager()
+        {
+            this.Log().Info("Initializing Lager settings storages...");
+
+            this.kernel.Get<CoreSettings>().InitializeAsync().Wait();
+            this.kernel.Get<ViewSettings>().InitializeAsync().Wait();
+
+            this.Log().Info("Settings storages initialized.");
+        }
+
+        private void SetupMobileApi()
+        {
+            var coreSettings = this.kernel.Get<CoreSettings>();
+            var library = this.kernel.Get<Library>();
+
+            this.Log().Info("Remote control is {0}", coreSettings.EnableRemoteControl ? "enabled" : "disabled");
+            this.Log().Info("Port ist set to {0}", coreSettings.Port);
+
+            coreSettings.WhenAnyValue(x => x.Port).DistinctUntilChanged()
+                .CombineLatest(coreSettings.WhenAnyValue(x => x.EnableRemoteControl), Tuple.Create)
+                .Where(x => x.Item2)
+                .Select(x => x.Item1)
+                .Subscribe(x =>
+                {
+                    if (this.mobileApi != null)
+                    {
+                        this.mobileApi.Dispose();
+                    }
+
+                    this.mobileApi = new MobileApi(x, library);
+                    this.mobileApi.SendBroadcastAsync();
+                    this.mobileApi.StartClientDiscovery();
+                });
+
+            coreSettings.WhenAnyValue(x => x.EnableRemoteControl)
+                .Where(x => !x && this.mobileApi != null)
+                .Subscribe(x => this.mobileApi.Dispose());
+        }
+
         private async Task UpdateSilentlyAsync()
         {
             var settings = this.kernel.Get<ViewSettings>();
@@ -215,45 +248,6 @@
                     this.Log().Info("No updates found.");
                 }
             }
-=======
-        private void SetupLager()
-        {
-            this.Log().Info("Initializing Lager settings storages...");
-
-            this.kernel.Get<CoreSettings>().InitializeAsync().Wait();
-            this.kernel.Get<ViewSettings>().InitializeAsync().Wait();
-
-            this.Log().Info("Settings storages initialized.");
-        }
-
-        private void SetupMobileApi()
-        {
-            var coreSettings = this.kernel.Get<CoreSettings>();
-            var library = this.kernel.Get<Library>();
-
-            this.Log().Info("Remote control is {0}", coreSettings.EnableRemoteControl ? "enabled" : "disabled");
-            this.Log().Info("Port ist set to {0}", coreSettings.Port);
-
-            coreSettings.WhenAnyValue(x => x.Port).DistinctUntilChanged()
-                .CombineLatest(coreSettings.WhenAnyValue(x => x.EnableRemoteControl), Tuple.Create)
-                .Where(x => x.Item2)
-                .Select(x => x.Item1)
-                .Subscribe(x =>
-                {
-                    if (this.mobileApi != null)
-                    {
-                        this.mobileApi.Dispose();
-                    }
-
-                    this.mobileApi = new MobileApi(x, library);
-                    this.mobileApi.SendBroadcastAsync();
-                    this.mobileApi.StartClientDiscovery();
-                });
-
-            coreSettings.WhenAnyValue(x => x.EnableRemoteControl)
-                .Where(x => !x && this.mobileApi != null)
-                .Subscribe(x => this.mobileApi.Dispose());
->>>>>>> 98d35435
         }
     }
 }