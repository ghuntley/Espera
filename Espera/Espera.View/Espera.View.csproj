--- conflicted
+++ resolved
@@ -107,7 +107,6 @@
       <SpecificVersion>False</SpecificVersion>
       <HintPath>..\packages\ReactiveMarrow.0.3.0-alpha\lib\ReactiveMarrow.dll</HintPath>
     </Reference>
-<<<<<<< HEAD
     <Reference Include="ReactiveUI.Blend_Net45">
       <HintPath>..\packages\reactiveui-xaml.4.4.1\lib\net45\ReactiveUI.Blend_Net45.dll</HintPath>
     </Reference>
@@ -125,7 +124,6 @@
     </Reference>
     <Reference Include="System" />
     <Reference Include="System.ComponentModel.Composition" />
-=======
     <Reference Include="ReactiveUI.Xaml_Net45, Version=4.6.1.0, Culture=neutral, processorArchitecture=MSIL">
       <SpecificVersion>False</SpecificVersion>
       <HintPath>..\packages\reactiveui-xaml.4.6.1\lib\net45\ReactiveUI.Xaml_Net45.dll</HintPath>
@@ -135,7 +133,6 @@
       <HintPath>..\packages\reactiveui-core.4.6.1\lib\net45\ReactiveUI_Net45.dll</HintPath>
     </Reference>
     <Reference Include="System" />
->>>>>>> 571b8890
     <Reference Include="System.Reactive.Core">
       <HintPath>..\packages\Rx-Core.2.1.30214.0\lib\Net45\System.Reactive.Core.dll</HintPath>
     </Reference>
@@ -152,14 +149,11 @@
       <HintPath>..\packages\Rx-Xaml.2.1.30214.0\lib\Net45\System.Reactive.Windows.Threading.dll</HintPath>
     </Reference>
     <Reference Include="System.Windows.Forms" />
-<<<<<<< HEAD
     <Reference Include="System.Windows.Forms" />
     <Reference Include="System.Windows.Interactivity, Version=4.5.0.0, Culture=neutral, PublicKeyToken=31bf3856ad364e35, processorArchitecture=MSIL">
       <HintPath>..\packages\Caliburn.Micro.1.4.1\lib\net45\System.Windows.Interactivity.dll</HintPath>
-=======
     <Reference Include="System.Windows.Interactivity, Version=4.5.0.0, Culture=neutral, PublicKeyToken=31bf3856ad364e35, processorArchitecture=MSIL">
       <HintPath>..\packages\Caliburn.Micro.1.5.1\lib\net45\System.Windows.Interactivity.dll</HintPath>
->>>>>>> 571b8890
     </Reference>
     <Reference Include="System.Xml" />
     <Reference Include="System.Core" />
