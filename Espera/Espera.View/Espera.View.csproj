--- conflicted
+++ resolved
@@ -82,15 +82,12 @@
       <SpecificVersion>False</SpecificVersion>
       <HintPath>..\packages\Caliburn.Micro.1.4.1\lib\net40\Caliburn.Micro.dll</HintPath>
     </Reference>
-<<<<<<< HEAD
     <Reference Include="MahApps.Metro, Version=0.10.0.1, Culture=neutral, PublicKeyToken=f4fb5a3c4d1e5b4f, processorArchitecture=MSIL">
       <SpecificVersion>False</SpecificVersion>
       <HintPath>..\packages\MahApps.Metro.0.10.0.1\lib\net40\MahApps.Metro.dll</HintPath>
-=======
     <Reference Include="MahApps.Metro, Version=0.10.0.0, Culture=neutral, PublicKeyToken=f4fb5a3c4d1e5b4f, processorArchitecture=MSIL">
       <SpecificVersion>False</SpecificVersion>
       <HintPath>..\packages\MahApps.Metro.0.10.1.1\lib\net40\MahApps.Metro.dll</HintPath>
->>>>>>> d6d2e333
     </Reference>
     <Reference Include="MoreLinq">
       <HintPath>..\packages\morelinq.1.0\lib\net35\MoreLinq.dll</HintPath>
@@ -109,11 +106,8 @@
     <Reference Include="System.ComponentModel.Composition" />
     <Reference Include="System.Windows.Forms" />
     <Reference Include="System.Windows.Interactivity, Version=4.0.0.0, Culture=neutral, PublicKeyToken=31bf3856ad364e35, processorArchitecture=MSIL">
-<<<<<<< HEAD
       <HintPath>..\packages\MahApps.Metro.0.10.0.1\lib\net40\System.Windows.Interactivity.dll</HintPath>
-=======
       <HintPath>..\packages\MahApps.Metro.0.10.1.1\lib\net40\System.Windows.Interactivity.dll</HintPath>
->>>>>>> d6d2e333
     </Reference>
     <Reference Include="System.Xml" />
     <Reference Include="System.Core" />
