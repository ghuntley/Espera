﻿<?xml version="1.0" encoding="utf-8"?>
<Project ToolsVersion="4.0" DefaultTargets="Build" xmlns="http://schemas.microsoft.com/developer/msbuild/2003">
  <PropertyGroup>
    <Configuration Condition=" '$(Configuration)' == '' ">Debug</Configuration>
    <Platform Condition=" '$(Platform)' == '' ">x86</Platform>
    <ProductVersion>8.0.30703</ProductVersion>
    <SchemaVersion>2.0</SchemaVersion>
    <ProjectGuid>{3DB64346-7403-48C0-9766-D62A5862973F}</ProjectGuid>
    <OutputType>WinExe</OutputType>
    <AppDesignerFolder>Properties</AppDesignerFolder>
    <RootNamespace>Espera.View</RootNamespace>
    <AssemblyName>Espera</AssemblyName>
    <TargetFrameworkVersion>v4.5</TargetFrameworkVersion>
    <TargetFrameworkProfile>
    </TargetFrameworkProfile>
    <FileAlignment>512</FileAlignment>
    <ProjectTypeGuids>{60dc8134-eba5-43b8-bcc9-bb4bc16c2548};{FAE04EC0-301F-11D3-BF4B-00C04F79EFBC}</ProjectTypeGuids>
    <WarningLevel>4</WarningLevel>
    <IsWebBootstrapper>true</IsWebBootstrapper>
    <SolutionDir Condition="$(SolutionDir) == '' Or $(SolutionDir) == '*Undefined*'">..\</SolutionDir>
    <RestorePackages>true</RestorePackages>
    <PublishUrl>publish\</PublishUrl>
    <Install>true</Install>
    <InstallFrom>Web</InstallFrom>
    <UpdateEnabled>true</UpdateEnabled>
    <UpdateMode>Foreground</UpdateMode>
    <UpdateInterval>7</UpdateInterval>
    <UpdateIntervalUnits>Days</UpdateIntervalUnits>
    <UpdatePeriodically>false</UpdatePeriodically>
    <UpdateRequired>false</UpdateRequired>
    <MapFileExtensions>true</MapFileExtensions>
    <InstallUrl>http://espera.codeplex.com/releases/clickonce/</InstallUrl>
    <SupportUrl>http://github.com/flagbug/Espera</SupportUrl>
    <ErrorReportUrl>http://github.com/flagbug/Espera/issues</ErrorReportUrl>
    <ProductName>Espera</ProductName>
    <PublisherName>Espera</PublisherName>
    <MinimumRequiredVersion>1.0.0.0</MinimumRequiredVersion>
    <WebPage>publish.htm</WebPage>
    <OpenBrowserOnPublish>false</OpenBrowserOnPublish>
    <ApplicationRevision>6</ApplicationRevision>
    <ApplicationVersion>1.7.0.6</ApplicationVersion>
    <UseApplicationTrust>false</UseApplicationTrust>
    <CreateDesktopShortcut>true</CreateDesktopShortcut>
    <PublishWizardCompleted>true</PublishWizardCompleted>
    <BootstrapperEnabled>true</BootstrapperEnabled>
    <BuildPackage>True</BuildPackage>
  </PropertyGroup>
  <PropertyGroup>
    <ManifestCertificateThumbprint>D3FCCDACCDAA91F1AFF6D744DAE87C2582D1D8E4</ManifestCertificateThumbprint>
  </PropertyGroup>
  <PropertyGroup>
    <ManifestKeyFile>Espera.View_TemporaryKey.pfx</ManifestKeyFile>
  </PropertyGroup>
  <PropertyGroup>
    <GenerateManifests>true</GenerateManifests>
  </PropertyGroup>
  <PropertyGroup>
    <SignManifests>true</SignManifests>
  </PropertyGroup>
  <PropertyGroup>
    <ApplicationIcon>ApplicationIcon.ico</ApplicationIcon>
  </PropertyGroup>
  <PropertyGroup Condition="'$(Configuration)|$(Platform)' == 'Debug|AnyCPU'">
    <DebugSymbols>true</DebugSymbols>
    <OutputPath>bin\Debug\</OutputPath>
    <DefineConstants>DEBUG;TRACE</DefineConstants>
    <DebugType>full</DebugType>
    <PlatformTarget>AnyCPU</PlatformTarget>
    <ErrorReport>prompt</ErrorReport>
    <CodeAnalysisRuleSet>AllRules.ruleset</CodeAnalysisRuleSet>
  </PropertyGroup>
  <PropertyGroup Condition="'$(Configuration)|$(Platform)' == 'Release|AnyCPU'">
    <OutputPath>bin\Release\</OutputPath>
    <DefineConstants>TRACE</DefineConstants>
    <Optimize>true</Optimize>
    <DebugType>pdbonly</DebugType>
    <PlatformTarget>AnyCPU</PlatformTarget>
    <ErrorReport>prompt</ErrorReport>
    <CodeAnalysisRuleSet>MinimumRecommendedRules.ruleset</CodeAnalysisRuleSet>
  </PropertyGroup>
  <ItemGroup>
    <Reference Include="Akavache, Version=3.1.2.0, Culture=neutral, processorArchitecture=MSIL">
      <SpecificVersion>False</SpecificVersion>
      <HintPath>..\packages\akavache.3.2.0\lib\net45\Akavache.dll</HintPath>
    </Reference>
    <Reference Include="Caliburn.Micro, Version=1.5.2.0, Culture=neutral, PublicKeyToken=8e5891231f2ed21f, processorArchitecture=MSIL">
      <SpecificVersion>False</SpecificVersion>
      <HintPath>..\packages\Caliburn.Micro.1.5.2\lib\net45\Caliburn.Micro.dll</HintPath>
    </Reference>
    <Reference Include="Ionic.Zip">
      <HintPath>..\packages\Shimmer.Core.0.7.4\lib\net40\Ionic.Zip.dll</HintPath>
    </Reference>
    <Reference Include="MahApps.Metro, Version=0.12.0.7, Culture=neutral, processorArchitecture=MSIL">
      <HintPath>..\packages\MahApps.Metro.0.12.0.7-ALPHA\lib\net45\MahApps.Metro.dll</HintPath>
    </Reference>
    <Reference Include="Lager, Version=0.3.0.0, Culture=neutral, processorArchitecture=MSIL">
      <SpecificVersion>False</SpecificVersion>
      <HintPath>..\packages\Lager.0.3.0\lib\portable-net45+wp80+win+MonoAndroid10+MonoTouch10\Lager.dll</HintPath>
    </Reference>
<<<<<<< HEAD
    <Reference Include="MarkdownSharp">
      <HintPath>..\packages\MarkdownSharp.1.13.0.0\lib\35\MarkdownSharp.dll</HintPath>
    </Reference>
    <Reference Include="Microsoft.Threading.Tasks">
      <HintPath>..\packages\Microsoft.Bcl.Async.1.0.165\lib\net45\Microsoft.Threading.Tasks.dll</HintPath>
    </Reference>
    <Reference Include="Microsoft.Threading.Tasks.Extensions">
      <HintPath>..\packages\Microsoft.Bcl.Async.1.0.165\lib\net45\Microsoft.Threading.Tasks.Extensions.dll</HintPath>
    </Reference>
    <Reference Include="Microsoft.Web.XmlTransform">
      <HintPath>..\packages\Microsoft.Web.Xdt.1.0.0\lib\net40\Microsoft.Web.XmlTransform.dll</HintPath>
=======
    <Reference Include="MahApps.Metro, Version=0.12.1.0, Culture=neutral, PublicKeyToken=f4fb5a3c4d1e5b4f, processorArchitecture=MSIL">
      <SpecificVersion>False</SpecificVersion>
      <HintPath>..\packages\MahApps.Metro.0.12.1.0\lib\net45\MahApps.Metro.dll</HintPath>
>>>>>>> 18ae668b
    </Reference>
    <Reference Include="Microsoft.WindowsAPICodePack, Version=1.1.0.0, Culture=neutral, PublicKeyToken=31bf3856ad364e35, processorArchitecture=MSIL">
      <SpecificVersion>False</SpecificVersion>
      <HintPath>..\packages\Windows7APICodePack-Core.1.1.0.0\lib\Microsoft.WindowsAPICodePack.dll</HintPath>
    </Reference>
    <Reference Include="Microsoft.WindowsAPICodePack.Shell, Version=1.1.0.0, Culture=neutral, PublicKeyToken=31bf3856ad364e35, processorArchitecture=MSIL">
      <SpecificVersion>False</SpecificVersion>
      <HintPath>..\packages\Windows7APICodePack-Shell.1.1.0.0\lib\Microsoft.WindowsAPICodePack.Shell.dll</HintPath>
    </Reference>
    <Reference Include="Newtonsoft.Json, Version=4.5.0.0, Culture=neutral, PublicKeyToken=30ad4fe6b2a6aeed, processorArchitecture=MSIL">
      <SpecificVersion>False</SpecificVersion>
      <HintPath>..\packages\Newtonsoft.Json.5.0.8\lib\net45\Newtonsoft.Json.dll</HintPath>
    </Reference>
    <Reference Include="Ninject, Version=3.0.0.0, Culture=neutral, PublicKeyToken=c7192dc5380945e7, processorArchitecture=MSIL">
      <SpecificVersion>False</SpecificVersion>
      <HintPath>..\packages\Ninject.3.0.1.10\lib\net45-full\Ninject.dll</HintPath>
    </Reference>
    <Reference Include="NLog, Version=2.0.1.0, Culture=neutral, PublicKeyToken=5120e14c03d0593c, processorArchitecture=MSIL">
      <SpecificVersion>False</SpecificVersion>
      <HintPath>..\packages\NLog.2.0.1.2\lib\net45\NLog.dll</HintPath>
    </Reference>
<<<<<<< HEAD
    <Reference Include="NuGet.Core">
      <HintPath>..\packages\NuGet.Core.2.7.2\lib\net40-Client\NuGet.Core.dll</HintPath>
    </Reference>
    <Reference Include="Ookii.Dialogs.Wpf">
=======
    <Reference Include="Ookii.Dialogs.Wpf, Version=1.0.0.0, Culture=neutral, PublicKeyToken=0c15020868fd6249, processorArchitecture=MSIL">
      <SpecificVersion>False</SpecificVersion>
>>>>>>> 18ae668b
      <HintPath>..\packages\Ookii.Dialogs.1.0\lib\net35\Ookii.Dialogs.Wpf.dll</HintPath>
    </Reference>
    <Reference Include="Rareform, Version=1.5.2.0, Culture=neutral, processorArchitecture=MSIL">
      <SpecificVersion>False</SpecificVersion>
      <HintPath>..\packages\Rareform.1.5.2\lib\Rareform.dll</HintPath>
    </Reference>
    <Reference Include="ReactiveMarrow, Version=0.3.1.0, Culture=neutral, processorArchitecture=MSIL">
      <SpecificVersion>False</SpecificVersion>
      <HintPath>..\packages\ReactiveMarrow.0.3.1-alpha\lib\ReactiveMarrow.dll</HintPath>
    </Reference>
    <Reference Include="ReactiveUI, Version=5.4.0.0, Culture=neutral, processorArchitecture=MSIL">
      <SpecificVersion>False</SpecificVersion>
      <HintPath>..\packages\reactiveui-core.5.4.0\lib\Portable-Net45+WinRT45+WP8\ReactiveUI.dll</HintPath>
    </Reference>
    <Reference Include="ReactiveUI.Blend, Version=5.4.0.0, Culture=neutral, processorArchitecture=MSIL">
      <SpecificVersion>False</SpecificVersion>
      <HintPath>..\packages\reactiveui-platforms.5.4.0\lib\net45\ReactiveUI.Blend.dll</HintPath>
    </Reference>
    <Reference Include="ReactiveUI.Events, Version=5.4.0.0, Culture=neutral, processorArchitecture=MSIL">
      <SpecificVersion>False</SpecificVersion>
      <HintPath>..\packages\reactiveui-events.5.4.0\lib\net45\ReactiveUI.Events.dll</HintPath>
    </Reference>
    <Reference Include="ReactiveUI.NLog, Version=5.4.0.0, Culture=neutral, processorArchitecture=MSIL">
      <SpecificVersion>False</SpecificVersion>
      <HintPath>..\packages\reactiveui-nlog.5.4.0\lib\net45\ReactiveUI.NLog.dll</HintPath>
    </Reference>
    <Reference Include="ReactiveUI.Xaml, Version=5.4.0.0, Culture=neutral, processorArchitecture=MSIL">
      <SpecificVersion>False</SpecificVersion>
      <HintPath>..\packages\reactiveui-platforms.5.4.0\lib\net45\ReactiveUI.Xaml.dll</HintPath>
    </Reference>
    <Reference Include="Shimmer.Client">
      <HintPath>..\packages\Shimmer.Client.0.7.4\lib\net40\Shimmer.Client.dll</HintPath>
    </Reference>
    <Reference Include="Shimmer.Core">
      <HintPath>..\packages\Shimmer.Core.0.7.4\lib\net40\Shimmer.Core.dll</HintPath>
    </Reference>
    <Reference Include="Splat, Version=1.0.0.0, Culture=neutral, processorArchitecture=MSIL">
      <SpecificVersion>False</SpecificVersion>
      <HintPath>..\packages\Splat.1.0.0\lib\Net45\Splat.dll</HintPath>
    </Reference>
    <Reference Include="System" />
    <Reference Include="System" />
    <Reference Include="System.Drawing" />
    <Reference Include="System.IO.Abstractions, Version=1.4.0.73, Culture=neutral, PublicKeyToken=d480b5b72fb413da, processorArchitecture=MSIL">
      <SpecificVersion>False</SpecificVersion>
      <HintPath>..\packages\System.IO.Abstractions.1.4.0.73\lib\net35\System.IO.Abstractions.dll</HintPath>
    </Reference>
    <Reference Include="System.IO.Abstractions.TestingHelpers, Version=1.4.0.73, Culture=neutral, PublicKeyToken=d480b5b72fb413da, processorArchitecture=MSIL">
      <SpecificVersion>False</SpecificVersion>
      <HintPath>..\packages\System.IO.Abstractions.TestingHelpers.1.4.0.73\lib\net35\System.IO.Abstractions.TestingHelpers.dll</HintPath>
    </Reference>
    <Reference Include="System.Net" />
    <Reference Include="System.Reactive.Core">
      <HintPath>..\packages\Rx-Core.2.1.30214.0\lib\Net45\System.Reactive.Core.dll</HintPath>
    <Reference Include="System.Reactive.Core, Version=2.2.0.0, Culture=neutral, PublicKeyToken=31bf3856ad364e35, processorArchitecture=MSIL">
      <SpecificVersion>False</SpecificVersion>
      <HintPath>..\packages\Rx-Core.2.2.2\lib\net45\System.Reactive.Core.dll</HintPath>
    </Reference>
    <Reference Include="System.Reactive.Interfaces, Version=2.2.0.0, Culture=neutral, PublicKeyToken=31bf3856ad364e35, processorArchitecture=MSIL">
      <SpecificVersion>False</SpecificVersion>
      <HintPath>..\packages\Rx-Interfaces.2.2.2\lib\net45\System.Reactive.Interfaces.dll</HintPath>
    </Reference>
    <Reference Include="System.Reactive.Linq, Version=2.2.0.0, Culture=neutral, PublicKeyToken=31bf3856ad364e35, processorArchitecture=MSIL">
      <SpecificVersion>False</SpecificVersion>
      <HintPath>..\packages\Rx-Linq.2.2.2\lib\net45\System.Reactive.Linq.dll</HintPath>
    </Reference>
    <Reference Include="System.Reactive.PlatformServices, Version=2.2.0.0, Culture=neutral, PublicKeyToken=31bf3856ad364e35, processorArchitecture=MSIL">
      <SpecificVersion>False</SpecificVersion>
      <HintPath>..\packages\Rx-PlatformServices.2.2.3\lib\net45\System.Reactive.PlatformServices.dll</HintPath>
    </Reference>
    <Reference Include="System.Reactive.Windows.Threading, Version=2.2.0.0, Culture=neutral, PublicKeyToken=31bf3856ad364e35, processorArchitecture=MSIL">
      <SpecificVersion>False</SpecificVersion>
      <HintPath>..\packages\Rx-XAML.2.2.2\lib\net45\System.Reactive.Windows.Threading.dll</HintPath>
    </Reference>
    <Reference Include="System.Windows" />
    <Reference Include="System.Windows.Interactivity, Version=4.5.0.0, Culture=neutral, PublicKeyToken=31bf3856ad364e35, processorArchitecture=MSIL">
<<<<<<< HEAD
      <HintPath>..\packages\MahApps.Metro.0.12.0.7-ALPHA\lib\net45\System.Windows.Interactivity.dll</HintPath>
=======
      <HintPath>..\packages\MahApps.Metro.0.12.1.0\lib\net45\System.Windows.Interactivity.dll</HintPath>
>>>>>>> 18ae668b
    </Reference>
    <Reference Include="System.Xml" />
    <Reference Include="System.Core" />
    <Reference Include="System.Xaml">
      <RequiredTargetFramework>4.0</RequiredTargetFramework>
    </Reference>
    <Reference Include="WindowsBase" />
    <Reference Include="PresentationCore" />
    <Reference Include="PresentationFramework" />
    <Reference Include="YoutubeExtractor, Version=0.7.0.0, Culture=neutral, processorArchitecture=MSIL">
      <SpecificVersion>False</SpecificVersion>
      <HintPath>..\packages\YoutubeExtractor.0.7.0\lib\net35\YoutubeExtractor.dll</HintPath>
    </Reference>
  </ItemGroup>
  <ItemGroup>
    <ApplicationDefinition Include="App.xaml">
      <Generator>MSBuild:Compile</Generator>
      <SubType>Designer</SubType>
    </ApplicationDefinition>
    <Compile Include="..\GlobalAssemblyInfo.cs">
      <Link>Properties\GlobalAssemblyInfo.cs</Link>
    </Compile>
    <Compile Include="AppBootstrapper.cs" />
    <Compile Include="DesignTime.cs" />
    <Compile Include="INetworkStatus.cs" />
    <Compile Include="SearchEngine.cs" />
    <Compile Include="SortHelpers.cs" />
    <Compile Include="SortOrder.cs" />
    <Compile Include="UpdateChannel.cs" />
    <Compile Include="ViewModels\ArtistViewModel.cs" />
    <Compile Include="ViewModels\DesignTimeSettingsViewModel.cs" />
    <Compile Include="ViewModels\BugReportViewModel.cs" />
    <Compile Include="ViewModels\CrashViewModel.cs" />
    <Compile Include="ViewModels\DesignTimeShellViewModel.cs" />
    <Compile Include="ViewModels\ISongSourceViewModel.cs" />
    <Compile Include="ViewModels\LocalSongViewModel.cs" />
    <Compile Include="ViewModels\LocalViewModel.cs" />
    <Compile Include="ViewModels\PlaylistEntryViewModel.cs" />
    <Compile Include="ViewModels\PlaylistViewModel.cs" />
    <Compile Include="ViewModels\SettingsViewModel.cs" />
    <Compile Include="ViewModels\SongSourceViewModel.cs" />
    <Compile Include="ViewModels\SongViewModelBase.cs" />
    <Compile Include="ViewModels\UpdateViewModel.cs" />
    <Compile Include="ViewModels\YoutubeSongViewModel.cs" />
    <Compile Include="ViewModels\YoutubeViewModel.cs" />
    <Compile Include="ViewSettings.cs" />
    <Compile Include="Views\SettingsView.xaml.cs">
      <DependentUpon>SettingsView.xaml</DependentUpon>
    </Compile>
    <Compile Include="Views\BugReportView.xaml.cs">
      <DependentUpon>BugReportView.xaml</DependentUpon>
    </Compile>
    <Compile Include="Views\CrashView.xaml.cs">
      <DependentUpon>CrashView.xaml</DependentUpon>
    </Compile>
    <Compile Include="Views\ShellView.xaml.cs">
      <DependentUpon>ShellView.xaml</DependentUpon>
    </Compile>
    <Compile Include="App.xaml.cs">
      <DependentUpon>App.xaml</DependentUpon>
      <SubType>Code</SubType>
    </Compile>
    <Compile Include="ViewModels\ShellViewModel.cs" />
    <Page Include="Views\SettingsView.xaml">
      <SubType>Designer</SubType>
      <Generator>MSBuild:Compile</Generator>
    </Page>
    <Page Include="Views\BugReportView.xaml">
      <SubType>Designer</SubType>
      <Generator>MSBuild:Compile</Generator>
    </Page>
    <Page Include="Views\CrashView.xaml">
      <SubType>Designer</SubType>
      <Generator>MSBuild:Compile</Generator>
    </Page>
    <Page Include="Views\ShellView.xaml">
      <Generator>MSBuild:Compile</Generator>
      <SubType>Designer</SubType>
    </Page>
  </ItemGroup>
  <ItemGroup>
    <Compile Include="Properties\AssemblyInfo.cs">
      <SubType>Code</SubType>
    </Compile>
    <Compile Include="Properties\Resources.Designer.cs">
      <AutoGen>True</AutoGen>
      <DesignTime>True</DesignTime>
      <DependentUpon>Resources.resx</DependentUpon>
    </Compile>
    <EmbeddedResource Include="Properties\Resources.resx">
      <Generator>ResXFileCodeGenerator</Generator>
      <LastGenOutput>Resources.Designer.cs</LastGenOutput>
    </EmbeddedResource>
    <None Include="app.config" />
    <None Include="Espera.View_TemporaryKey.pfx" />
    <None Include="packages.config" />
    <AppDesigner Include="Properties\" />
  </ItemGroup>
  <ItemGroup>
    <Resource Include="Images\Add.png" />
    <Resource Include="Images\ApplicationIcon.png" />
    <Resource Include="Images\Mute.png" />
    <Resource Include="Images\Next.png" />
    <Resource Include="Images\Pause.png" />
    <Resource Include="Images\Play.png" />
    <Resource Include="Images\Previous.png" />
    <Resource Include="Images\Settings.png" />
    <Resource Include="Images\Unmute.png" />
  </ItemGroup>
  <ItemGroup>
    <Resource Include="Images\CurrentSongIcon.png" />
  </ItemGroup>
  <ItemGroup>
    <BootstrapperPackage Include=".NETFramework,Version=v4.0">
      <Visible>False</Visible>
      <ProductName>Microsoft .NET Framework 4 %28x86 and x64%29</ProductName>
      <Install>true</Install>
    </BootstrapperPackage>
    <BootstrapperPackage Include="Microsoft.Net.Client.3.5">
      <Visible>False</Visible>
      <ProductName>.NET Framework 3.5 SP1 Client Profile</ProductName>
      <Install>false</Install>
    </BootstrapperPackage>
    <BootstrapperPackage Include="Microsoft.Net.Framework.3.5.SP1">
      <Visible>False</Visible>
      <ProductName>.NET Framework 3.5 SP1</ProductName>
      <Install>false</Install>
    </BootstrapperPackage>
    <BootstrapperPackage Include="Microsoft.Windows.Installer.4.5">
      <Visible>False</Visible>
      <ProductName>Windows Installer 4.5</ProductName>
      <Install>true</Install>
    </BootstrapperPackage>
  </ItemGroup>
  <ItemGroup>
    <Resource Include="ApplicationIcon.ico" />
  </ItemGroup>
  <ItemGroup>
    <Resource Include="Images\NewPlaylist.png" />
  </ItemGroup>
  <ItemGroup>
    <Resource Include="Images\EditPlaylistName.png" />
  </ItemGroup>
  <ItemGroup>
    <Resource Include="Images\Remove.png" />
  </ItemGroup>
  <ItemGroup>
    <Resource Include="Images\ShufflePlaylist.png" />
  </ItemGroup>
  <ItemGroup>
    <Resource Include="Images\CorruptedSong.png" />
  </ItemGroup>
  <ItemGroup>
    <Resource Include="Images\VideoPlayer.png" />
  </ItemGroup>
  <ItemGroup>
    <ProjectReference Include="..\Espera.Core\Espera.Core.csproj">
      <Project>{d4ad0e4a-fecb-4ca9-9258-6bd1f22fac0d}</Project>
      <Name>Espera.Core</Name>
    </ProjectReference>
    <ProjectReference Include="..\Espera.Services\Espera.Services.csproj">
      <Project>{cd457ebc-86cc-434b-bb0d-0db4f93e4a56}</Project>
      <Name>Espera.Services</Name>
    </ProjectReference>
  </ItemGroup>
  <ItemGroup>
    <None Include="Espera.View.nuspec">
      <SubType>Designer</SubType>
    </None>
  </ItemGroup>
  <Import Project="$(MSBuildToolsPath)\Microsoft.CSharp.targets" />
  <Import Project="$(SolutionDir)\.nuget\nuget.targets" />
  <Import Project="..\packages\Microsoft.Bcl.Build.1.0.13\tools\Microsoft.Bcl.Build.targets" Condition="Exists('..\packages\Microsoft.Bcl.Build.1.0.13\tools\Microsoft.Bcl.Build.targets')" />
  <Target Name="EnsureBclBuildImported" BeforeTargets="BeforeBuild" Condition="'$(BclBuildImported)' == ''">
    <Error Condition="!Exists('..\packages\Microsoft.Bcl.Build.1.0.13\tools\Microsoft.Bcl.Build.targets')" Text="This project references NuGet package(s) that are missing on this computer. Enable NuGet Package Restore to download them.  For more information, see http://go.microsoft.com/fwlink/?LinkID=317567." HelpKeyword="BCLBUILD2001" />
    <Error Condition="Exists('..\packages\Microsoft.Bcl.Build.1.0.13\tools\Microsoft.Bcl.Build.targets')" Text="The build restored NuGet packages. Build the project again to include these packages in the build. For more information, see http://go.microsoft.com/fwlink/?LinkID=317568." HelpKeyword="BCLBUILD2002" />
  </Target>
  <!-- To modify your build process, add your task inside one of the targets below and uncomment it. 
       Other similar extension points exist, see Microsoft.Common.targets.
  <Target Name="BeforeBuild">
  </Target>
  <Target Name="AfterBuild">
  </Target>
  -->
</Project><|MERGE_RESOLUTION|>--- conflicted
+++ resolved
@@ -97,7 +97,6 @@
       <SpecificVersion>False</SpecificVersion>
       <HintPath>..\packages\Lager.0.3.0\lib\portable-net45+wp80+win+MonoAndroid10+MonoTouch10\Lager.dll</HintPath>
     </Reference>
-<<<<<<< HEAD
     <Reference Include="MarkdownSharp">
       <HintPath>..\packages\MarkdownSharp.1.13.0.0\lib\35\MarkdownSharp.dll</HintPath>
     </Reference>
@@ -109,11 +108,9 @@
     </Reference>
     <Reference Include="Microsoft.Web.XmlTransform">
       <HintPath>..\packages\Microsoft.Web.Xdt.1.0.0\lib\net40\Microsoft.Web.XmlTransform.dll</HintPath>
-=======
     <Reference Include="MahApps.Metro, Version=0.12.1.0, Culture=neutral, PublicKeyToken=f4fb5a3c4d1e5b4f, processorArchitecture=MSIL">
       <SpecificVersion>False</SpecificVersion>
       <HintPath>..\packages\MahApps.Metro.0.12.1.0\lib\net45\MahApps.Metro.dll</HintPath>
->>>>>>> 18ae668b
     </Reference>
     <Reference Include="Microsoft.WindowsAPICodePack, Version=1.1.0.0, Culture=neutral, PublicKeyToken=31bf3856ad364e35, processorArchitecture=MSIL">
       <SpecificVersion>False</SpecificVersion>
@@ -135,15 +132,12 @@
       <SpecificVersion>False</SpecificVersion>
       <HintPath>..\packages\NLog.2.0.1.2\lib\net45\NLog.dll</HintPath>
     </Reference>
-<<<<<<< HEAD
     <Reference Include="NuGet.Core">
       <HintPath>..\packages\NuGet.Core.2.7.2\lib\net40-Client\NuGet.Core.dll</HintPath>
     </Reference>
     <Reference Include="Ookii.Dialogs.Wpf">
-=======
     <Reference Include="Ookii.Dialogs.Wpf, Version=1.0.0.0, Culture=neutral, PublicKeyToken=0c15020868fd6249, processorArchitecture=MSIL">
       <SpecificVersion>False</SpecificVersion>
->>>>>>> 18ae668b
       <HintPath>..\packages\Ookii.Dialogs.1.0\lib\net35\Ookii.Dialogs.Wpf.dll</HintPath>
     </Reference>
     <Reference Include="Rareform, Version=1.5.2.0, Culture=neutral, processorArchitecture=MSIL">
@@ -220,11 +214,8 @@
     </Reference>
     <Reference Include="System.Windows" />
     <Reference Include="System.Windows.Interactivity, Version=4.5.0.0, Culture=neutral, PublicKeyToken=31bf3856ad364e35, processorArchitecture=MSIL">
-<<<<<<< HEAD
       <HintPath>..\packages\MahApps.Metro.0.12.0.7-ALPHA\lib\net45\System.Windows.Interactivity.dll</HintPath>
-=======
       <HintPath>..\packages\MahApps.Metro.0.12.1.0\lib\net45\System.Windows.Interactivity.dll</HintPath>
->>>>>>> 18ae668b
     </Reference>
     <Reference Include="System.Xml" />
     <Reference Include="System.Core" />
