﻿<?xml version="1.0" encoding="utf-8"?>
<Project ToolsVersion="4.0" DefaultTargets="Build" xmlns="http://schemas.microsoft.com/developer/msbuild/2003">
  <PropertyGroup>
    <Configuration Condition=" '$(Configuration)' == '' ">Debug</Configuration>
    <Platform Condition=" '$(Platform)' == '' ">x86</Platform>
    <ProductVersion>8.0.30703</ProductVersion>
    <SchemaVersion>2.0</SchemaVersion>
    <ProjectGuid>{3DB64346-7403-48C0-9766-D62A5862973F}</ProjectGuid>
    <OutputType>WinExe</OutputType>
    <AppDesignerFolder>Properties</AppDesignerFolder>
    <RootNamespace>Espera.View</RootNamespace>
    <AssemblyName>Espera</AssemblyName>
    <TargetFrameworkVersion>v4.0</TargetFrameworkVersion>
    <TargetFrameworkProfile>
    </TargetFrameworkProfile>
    <FileAlignment>512</FileAlignment>
    <ProjectTypeGuids>{60dc8134-eba5-43b8-bcc9-bb4bc16c2548};{FAE04EC0-301F-11D3-BF4B-00C04F79EFBC}</ProjectTypeGuids>
    <WarningLevel>4</WarningLevel>
    <IsWebBootstrapper>true</IsWebBootstrapper>
    <SolutionDir Condition="$(SolutionDir) == '' Or $(SolutionDir) == '*Undefined*'">..\</SolutionDir>
    <RestorePackages>true</RestorePackages>
    <PublishUrl>publish\</PublishUrl>
    <Install>true</Install>
    <InstallFrom>Web</InstallFrom>
    <UpdateEnabled>true</UpdateEnabled>
    <UpdateMode>Foreground</UpdateMode>
    <UpdateInterval>7</UpdateInterval>
    <UpdateIntervalUnits>Days</UpdateIntervalUnits>
    <UpdatePeriodically>false</UpdatePeriodically>
    <UpdateRequired>false</UpdateRequired>
    <MapFileExtensions>true</MapFileExtensions>
    <InstallUrl>http://espera.codeplex.com/releases/clickonce/</InstallUrl>
    <SupportUrl>http://github.com/flagbug/Espera</SupportUrl>
    <ErrorReportUrl>http://github.com/flagbug/Espera/issues</ErrorReportUrl>
    <ProductName>Espera</ProductName>
    <PublisherName>Espera</PublisherName>
    <MinimumRequiredVersion>1.0.0.0</MinimumRequiredVersion>
    <WebPage>publish.htm</WebPage>
    <OpenBrowserOnPublish>false</OpenBrowserOnPublish>
    <ApplicationRevision>6</ApplicationRevision>
    <ApplicationVersion>1.6.0.6</ApplicationVersion>
    <UseApplicationTrust>false</UseApplicationTrust>
    <CreateDesktopShortcut>true</CreateDesktopShortcut>
    <PublishWizardCompleted>true</PublishWizardCompleted>
    <BootstrapperEnabled>true</BootstrapperEnabled>
  </PropertyGroup>
  <PropertyGroup>
    <ManifestCertificateThumbprint>D3FCCDACCDAA91F1AFF6D744DAE87C2582D1D8E4</ManifestCertificateThumbprint>
  </PropertyGroup>
  <PropertyGroup>
    <ManifestKeyFile>Espera.View_TemporaryKey.pfx</ManifestKeyFile>
  </PropertyGroup>
  <PropertyGroup>
    <GenerateManifests>true</GenerateManifests>
  </PropertyGroup>
  <PropertyGroup>
    <SignManifests>true</SignManifests>
  </PropertyGroup>
  <PropertyGroup>
    <ApplicationIcon>ApplicationIcon.ico</ApplicationIcon>
  </PropertyGroup>
  <PropertyGroup Condition="'$(Configuration)|$(Platform)' == 'Debug|x86'">
    <DebugSymbols>true</DebugSymbols>
    <OutputPath>bin\x86\Debug\</OutputPath>
    <DefineConstants>DEBUG;TRACE</DefineConstants>
    <DebugType>full</DebugType>
    <PlatformTarget>x86</PlatformTarget>
    <ErrorReport>prompt</ErrorReport>
    <CodeAnalysisRuleSet>AllRules.ruleset</CodeAnalysisRuleSet>
  </PropertyGroup>
  <PropertyGroup Condition="'$(Configuration)|$(Platform)' == 'Release|x86'">
    <OutputPath>bin\Release\</OutputPath>
    <DefineConstants>TRACE</DefineConstants>
    <Optimize>true</Optimize>
    <DebugType>pdbonly</DebugType>
    <PlatformTarget>x86</PlatformTarget>
    <ErrorReport>prompt</ErrorReport>
    <CodeAnalysisRuleSet>MinimumRecommendedRules.ruleset</CodeAnalysisRuleSet>
  </PropertyGroup>
  <ItemGroup>
    <Reference Include="Caliburn.Micro, Version=1.4.0.0, Culture=neutral, PublicKeyToken=8e5891231f2ed21f, processorArchitecture=MSIL">
      <SpecificVersion>False</SpecificVersion>
      <HintPath>..\packages\Caliburn.Micro.1.4\lib\net40\Caliburn.Micro.dll</HintPath>
    </Reference>
    <Reference Include="MahApps.Metro, Version=0.9.0.0, Culture=neutral, PublicKeyToken=f4fb5a3c4d1e5b4f, processorArchitecture=MSIL">
      <SpecificVersion>False</SpecificVersion>
      <HintPath>..\packages\MahApps.Metro.0.10.0.0\lib\net40\MahApps.Metro.dll</HintPath>
    </Reference>
    <Reference Include="Microsoft.Reactive.Testing, Version=2.0.20823.0, Culture=neutral, PublicKeyToken=31bf3856ad364e35, processorArchitecture=MSIL">
      <SpecificVersion>False</SpecificVersion>
      <HintPath>..\packages\Rx-Testing.2.0.21114\lib\Net40-Full\Microsoft.Reactive.Testing.dll</HintPath>
    </Reference>
    <Reference Include="Microsoft.Threading.Tasks">
      <HintPath>..\packages\Microsoft.Bcl.Async.NotBeta.1.0.12\lib\net40\Microsoft.Threading.Tasks.dll</HintPath>
    </Reference>
    <Reference Include="Microsoft.Threading.Tasks.Extensions">
      <HintPath>..\packages\Microsoft.Bcl.Async.NotBeta.1.0.12\lib\net40\Microsoft.Threading.Tasks.Extensions.dll</HintPath>
    </Reference>
    <Reference Include="Microsoft.Threading.Tasks.Extensions.Desktop">
      <HintPath>..\packages\Microsoft.Bcl.Async.NotBeta.1.0.12\lib\net40\Microsoft.Threading.Tasks.Extensions.Desktop.dll</HintPath>
    </Reference>
    <Reference Include="Microsoft.VisualStudio.QualityTools.UnitTestFramework, Version=10.0.0.0, Culture=neutral, PublicKeyToken=b03f5f7f11d50a3a, processorArchitecture=MSIL" />
    <Reference Include="MoreLinq">
      <HintPath>..\packages\morelinq.1.0\lib\net35\MoreLinq.dll</HintPath>
    </Reference>
    <Reference Include="Ninject">
      <HintPath>..\packages\Ninject.3.0.1.10\lib\net40\Ninject.dll</HintPath>
    </Reference>
    <Reference Include="NLog, Version=2.0.0.0, Culture=neutral, PublicKeyToken=5120e14c03d0593c, processorArchitecture=MSIL">
      <SpecificVersion>False</SpecificVersion>
      <HintPath>..\packages\NLog.2.0.0.2000\lib\net40\NLog.dll</HintPath>
    </Reference>
    <Reference Include="Rareform, Version=1.3.0.0, Culture=neutral, processorArchitecture=MSIL">
      <SpecificVersion>False</SpecificVersion>
      <HintPath>..\packages\Rareform.1.3.0\lib\Rareform.dll</HintPath>
    </Reference>
    <Reference Include="ReactiveUI, Version=4.2.0.0, Culture=neutral, processorArchitecture=MSIL">
      <SpecificVersion>False</SpecificVersion>
      <HintPath>..\packages\reactiveui-core.4.2.0\lib\Net40\ReactiveUI.dll</HintPath>
    </Reference>
    <Reference Include="ReactiveUI.Blend, Version=4.2.0.0, Culture=neutral, processorArchitecture=MSIL">
      <SpecificVersion>False</SpecificVersion>
      <HintPath>..\packages\reactiveui-xaml.4.2.0\lib\Net40\ReactiveUI.Blend.dll</HintPath>
    </Reference>
    <Reference Include="ReactiveUI.NLog">
      <HintPath>..\packages\reactiveui-nlog.4.2.0\lib\net40\ReactiveUI.NLog.dll</HintPath>
      <Private>True</Private>
    </Reference>
    <Reference Include="ReactiveUI.Routing, Version=4.2.0.0, Culture=neutral, processorArchitecture=MSIL">
      <SpecificVersion>False</SpecificVersion>
      <HintPath>..\packages\reactiveui-xaml.4.2.0\lib\Net40\ReactiveUI.Routing.dll</HintPath>
    </Reference>
    <Reference Include="ReactiveUI.Testing, Version=4.2.0.0, Culture=neutral, processorArchitecture=MSIL">
      <SpecificVersion>False</SpecificVersion>
      <HintPath>..\packages\reactiveui-testing.4.2.0\lib\Net40\ReactiveUI.Testing.dll</HintPath>
    </Reference>
    <Reference Include="ReactiveUI.Xaml, Version=4.2.0.0, Culture=neutral, processorArchitecture=MSIL">
      <SpecificVersion>False</SpecificVersion>
      <HintPath>..\packages\reactiveui-xaml.4.2.0\lib\Net40\ReactiveUI.Xaml.dll</HintPath>
    </Reference>
    <Reference Include="System" />
<<<<<<< HEAD
    <Reference Include="System.Reactive.Core">
      <HintPath>..\packages\Rx-Core.2.0.21114\lib\Net40\System.Reactive.Core.dll</HintPath>
      <Private>True</Private>
    </Reference>
    <Reference Include="System.Reactive.Interfaces, Version=2.0.20823.0, Culture=neutral, PublicKeyToken=31bf3856ad364e35, processorArchitecture=MSIL">
      <SpecificVersion>False</SpecificVersion>
      <HintPath>..\packages\Rx-Interfaces.2.0.21114\lib\Net40\System.Reactive.Interfaces.dll</HintPath>
    </Reference>
    <Reference Include="System.Reactive.Linq, Version=2.0.20823.0, Culture=neutral, PublicKeyToken=31bf3856ad364e35, processorArchitecture=MSIL">
      <SpecificVersion>False</SpecificVersion>
      <HintPath>..\packages\Rx-Linq.2.0.21114\lib\Net40\System.Reactive.Linq.dll</HintPath>
    </Reference>
    <Reference Include="System.Reactive.PlatformServices">
      <HintPath>..\packages\Rx-PlatformServices.2.0.21114\lib\Net40\System.Reactive.PlatformServices.dll</HintPath>
      <Private>True</Private>
    </Reference>
    <Reference Include="System.Reactive.Windows.Threading, Version=2.0.20823.0, Culture=neutral, PublicKeyToken=31bf3856ad364e35, processorArchitecture=MSIL">
      <SpecificVersion>False</SpecificVersion>
      <HintPath>..\packages\Rx-Xaml.2.0.21114\lib\Net40\System.Reactive.Windows.Threading.dll</HintPath>
    </Reference>
    <Reference Include="System.Runtime">
      <HintPath>..\packages\Microsoft.Bcl.NotBeta.1.0.11\lib\net40\System.Runtime.dll</HintPath>
      <Private>True</Private>
    </Reference>
    <Reference Include="System.Threading.Tasks">
      <HintPath>..\packages\Microsoft.Bcl.NotBeta.1.0.11\lib\net40\System.Threading.Tasks.dll</HintPath>
    </Reference>
=======
    <Reference Include="System.ComponentModel.Composition" />
>>>>>>> 17ac1305
    <Reference Include="System.Windows.Forms" />
    <Reference Include="System.Windows.Interactivity, Version=4.0.0.0, Culture=neutral, PublicKeyToken=31bf3856ad364e35, processorArchitecture=MSIL">
      <SpecificVersion>False</SpecificVersion>
      <HintPath>..\packages\Caliburn.Micro.1.4\lib\net40\System.Windows.Interactivity.dll</HintPath>
    </Reference>
    <Reference Include="System.Xml" />
    <Reference Include="System.Core" />
    <Reference Include="System.Xaml">
      <RequiredTargetFramework>4.0</RequiredTargetFramework>
    </Reference>
    <Reference Include="WindowsBase" />
    <Reference Include="PresentationCore" />
    <Reference Include="PresentationFramework" />
  </ItemGroup>
  <ItemGroup>
    <ApplicationDefinition Include="App.xaml">
      <Generator>MSBuild:Compile</Generator>
      <SubType>Designer</SubType>
    </ApplicationDefinition>
    <Compile Include="AppBootstrapper.cs" />
    <Compile Include="FolderBrowserDialogEx.cs">
      <SubType>Component</SubType>
    </Compile>
    <Compile Include="SearchEngine.cs" />
    <Compile Include="SortHelpers.cs" />
    <Compile Include="SortOrder.cs" />
    <Compile Include="ViewModels\AdministratorViewModel.cs" />
    <Compile Include="ViewModels\ArtistViewModel.cs" />
    <Compile Include="ViewModels\BugReportViewModel.cs" />
    <Compile Include="ViewModels\CrashViewModel.cs" />
    <Compile Include="ViewModels\DesignTimeShellViewModel.cs" />
    <Compile Include="ViewModels\ISongSourceViewModel.cs" />
    <Compile Include="ViewModels\LocalSongViewModel.cs" />
    <Compile Include="ViewModels\LocalViewModel.cs" />
    <Compile Include="ViewModels\PlaylistEntryViewModel.cs" />
    <Compile Include="ViewModels\PlaylistViewModel.cs" />
    <Compile Include="ViewModels\SongSourceViewModel.cs" />
    <Compile Include="ViewModels\SongViewModelBase.cs" />
    <Compile Include="ViewModels\StatusViewModel.cs" />
    <Compile Include="ViewModels\YoutubeSongViewModel.cs" />
    <Compile Include="ViewModels\YoutubeViewModel.cs" />
    <Compile Include="Views\BugReportView.xaml.cs">
      <DependentUpon>BugReportView.xaml</DependentUpon>
    </Compile>
    <Compile Include="Views\CrashView.xaml.cs">
      <DependentUpon>CrashView.xaml</DependentUpon>
    </Compile>
    <Compile Include="Views\ShellView.xaml.cs">
      <DependentUpon>ShellView.xaml</DependentUpon>
    </Compile>
    <Compile Include="App.xaml.cs">
      <DependentUpon>App.xaml</DependentUpon>
      <SubType>Code</SubType>
    </Compile>
    <Compile Include="ViewModels\ShellViewModel.cs" />
    <Page Include="Views\BugReportView.xaml">
      <SubType>Designer</SubType>
      <Generator>MSBuild:Compile</Generator>
    </Page>
    <Page Include="Views\CrashView.xaml">
      <SubType>Designer</SubType>
      <Generator>MSBuild:Compile</Generator>
    </Page>
    <Page Include="Views\ShellView.xaml">
      <Generator>MSBuild:Compile</Generator>
      <SubType>Designer</SubType>
    </Page>
  </ItemGroup>
  <ItemGroup>
    <Compile Include="Properties\AssemblyInfo.cs">
      <SubType>Code</SubType>
    </Compile>
    <Compile Include="Properties\Resources.Designer.cs">
      <AutoGen>True</AutoGen>
      <DesignTime>True</DesignTime>
      <DependentUpon>Resources.resx</DependentUpon>
    </Compile>
    <Compile Include="Properties\Settings.Designer.cs">
      <AutoGen>True</AutoGen>
      <DependentUpon>Settings.settings</DependentUpon>
      <DesignTimeSharedInput>True</DesignTimeSharedInput>
    </Compile>
    <EmbeddedResource Include="Properties\Resources.resx">
      <Generator>ResXFileCodeGenerator</Generator>
      <LastGenOutput>Resources.Designer.cs</LastGenOutput>
    </EmbeddedResource>
    <None Include="app.config" />
    <None Include="Espera.View_TemporaryKey.pfx" />
    <None Include="packages.config" />
    <None Include="Properties\Settings.settings">
      <Generator>SettingsSingleFileGenerator</Generator>
      <LastGenOutput>Settings.Designer.cs</LastGenOutput>
    </None>
    <AppDesigner Include="Properties\" />
  </ItemGroup>
  <ItemGroup>
    <ProjectReference Include="..\Espera.Core\Espera.Core.csproj">
      <Project>{D4AD0E4A-FECB-4CA9-9258-6BD1F22FAC0D}</Project>
      <Name>Espera.Core</Name>
    </ProjectReference>
    <ProjectReference Include="..\Espera.Services\Espera.Services.csproj">
      <Project>{cd457ebc-86cc-434b-bb0d-0db4f93e4a56}</Project>
      <Name>Espera.Services</Name>
    </ProjectReference>
  </ItemGroup>
  <ItemGroup>
    <Resource Include="Images\Add.png" />
    <Resource Include="Images\ApplicationIcon.png" />
    <Resource Include="Images\Mute.png" />
    <Resource Include="Images\Next.png" />
    <Resource Include="Images\Pause.png" />
    <Resource Include="Images\Play.png" />
    <Resource Include="Images\Previous.png" />
    <Resource Include="Images\Settings.png" />
    <Resource Include="Images\Unmute.png" />
  </ItemGroup>
  <ItemGroup>
    <Resource Include="Images\CurrentSongIcon.png" />
  </ItemGroup>
  <ItemGroup>
    <BootstrapperPackage Include=".NETFramework,Version=v4.0">
      <Visible>False</Visible>
      <ProductName>Microsoft .NET Framework 4 %28x86 and x64%29</ProductName>
      <Install>true</Install>
    </BootstrapperPackage>
    <BootstrapperPackage Include="Microsoft.Net.Client.3.5">
      <Visible>False</Visible>
      <ProductName>.NET Framework 3.5 SP1 Client Profile</ProductName>
      <Install>false</Install>
    </BootstrapperPackage>
    <BootstrapperPackage Include="Microsoft.Net.Framework.3.5.SP1">
      <Visible>False</Visible>
      <ProductName>.NET Framework 3.5 SP1</ProductName>
      <Install>false</Install>
    </BootstrapperPackage>
    <BootstrapperPackage Include="Microsoft.Windows.Installer.4.5">
      <Visible>False</Visible>
      <ProductName>Windows Installer 4.5</ProductName>
      <Install>true</Install>
    </BootstrapperPackage>
  </ItemGroup>
  <ItemGroup>
    <Resource Include="ApplicationIcon.ico" />
  </ItemGroup>
  <ItemGroup>
    <Resource Include="Images\NewPlaylist.png" />
  </ItemGroup>
  <ItemGroup>
    <Resource Include="Images\EditPlaylistName.png" />
  </ItemGroup>
  <ItemGroup>
    <Resource Include="Images\RemovePlaylist.png" />
  </ItemGroup>
  <ItemGroup>
    <Resource Include="Images\ShufflePlaylist.png" />
  </ItemGroup>
  <ItemGroup>
    <Resource Include="Images\CorruptedSong.png" />
  </ItemGroup>
  <Import Project="$(MSBuildToolsPath)\Microsoft.CSharp.targets" />
  <Import Project="$(SolutionDir)\.nuget\nuget.targets" />
  <Import Project="..\packages\Microsoft.Bcl.NotBeta.1.0.11\tools\portable-net40+sl4+win8+wp71\Microsoft.Bcl.NotBeta.targets" />
  <!-- To modify your build process, add your task inside one of the targets below and uncomment it. 
       Other similar extension points exist, see Microsoft.Common.targets.
  <Target Name="BeforeBuild">
  </Target>
  <Target Name="AfterBuild">
  </Target>
  -->
</Project><|MERGE_RESOLUTION|>--- conflicted
+++ resolved
@@ -139,7 +139,6 @@
       <HintPath>..\packages\reactiveui-xaml.4.2.0\lib\Net40\ReactiveUI.Xaml.dll</HintPath>
     </Reference>
     <Reference Include="System" />
-<<<<<<< HEAD
     <Reference Include="System.Reactive.Core">
       <HintPath>..\packages\Rx-Core.2.0.21114\lib\Net40\System.Reactive.Core.dll</HintPath>
       <Private>True</Private>
@@ -167,9 +166,7 @@
     <Reference Include="System.Threading.Tasks">
       <HintPath>..\packages\Microsoft.Bcl.NotBeta.1.0.11\lib\net40\System.Threading.Tasks.dll</HintPath>
     </Reference>
-=======
     <Reference Include="System.ComponentModel.Composition" />
->>>>>>> 17ac1305
     <Reference Include="System.Windows.Forms" />
     <Reference Include="System.Windows.Interactivity, Version=4.0.0.0, Culture=neutral, PublicKeyToken=31bf3856ad364e35, processorArchitecture=MSIL">
       <SpecificVersion>False</SpecificVersion>
