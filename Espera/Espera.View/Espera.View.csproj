﻿<?xml version="1.0" encoding="utf-8"?>
<Project ToolsVersion="4.0" DefaultTargets="Build" xmlns="http://schemas.microsoft.com/developer/msbuild/2003">
  <PropertyGroup>
    <Configuration Condition=" '$(Configuration)' == '' ">Debug</Configuration>
    <Platform Condition=" '$(Platform)' == '' ">x86</Platform>
    <ProductVersion>8.0.30703</ProductVersion>
    <SchemaVersion>2.0</SchemaVersion>
    <ProjectGuid>{3DB64346-7403-48C0-9766-D62A5862973F}</ProjectGuid>
    <OutputType>WinExe</OutputType>
    <AppDesignerFolder>Properties</AppDesignerFolder>
    <RootNamespace>Espera.View</RootNamespace>
    <AssemblyName>Espera</AssemblyName>
    <TargetFrameworkVersion>v4.5</TargetFrameworkVersion>
    <TargetFrameworkProfile>
    </TargetFrameworkProfile>
    <FileAlignment>512</FileAlignment>
    <ProjectTypeGuids>{60dc8134-eba5-43b8-bcc9-bb4bc16c2548};{FAE04EC0-301F-11D3-BF4B-00C04F79EFBC}</ProjectTypeGuids>
    <WarningLevel>4</WarningLevel>
    <IsWebBootstrapper>true</IsWebBootstrapper>
    <SolutionDir Condition="$(SolutionDir) == '' Or $(SolutionDir) == '*Undefined*'">..\</SolutionDir>
    <_ResolveReferenceDependencies>true</_ResolveReferenceDependencies>
    <NuGetPackageImportStamp>5d792b47</NuGetPackageImportStamp>
    <PublishUrl>publish\</PublishUrl>
    <Install>true</Install>
    <InstallFrom>Web</InstallFrom>
    <UpdateEnabled>false</UpdateEnabled>
    <UpdateMode>Foreground</UpdateMode>
    <UpdateInterval>7</UpdateInterval>
    <UpdateIntervalUnits>Days</UpdateIntervalUnits>
    <UpdatePeriodically>false</UpdatePeriodically>
    <UpdateRequired>false</UpdateRequired>
    <MapFileExtensions>true</MapFileExtensions>
    <InstallUrl>http://getespera.com/releases/clickonce/</InstallUrl>
    <SupportUrl>http://github.com/flagbug/Espera</SupportUrl>
    <ErrorReportUrl>http://github.com/flagbug/Espera/issues</ErrorReportUrl>
    <ProductName>Espera</ProductName>
    <PublisherName>Dennis Daume</PublisherName>
    <MinimumRequiredVersion>1.0.0.0</MinimumRequiredVersion>
    <WebPage>publish.htm</WebPage>
    <OpenBrowserOnPublish>false</OpenBrowserOnPublish>
    <ApplicationRevision>0</ApplicationRevision>
    <ApplicationVersion>2.5.0.0</ApplicationVersion>
    <UseApplicationTrust>false</UseApplicationTrust>
    <CreateDesktopShortcut>true</CreateDesktopShortcut>
    <PublishWizardCompleted>true</PublishWizardCompleted>
    <BootstrapperEnabled>true</BootstrapperEnabled>
  </PropertyGroup>
  <PropertyGroup>
    <ManifestCertificateThumbprint>D3FCCDACCDAA91F1AFF6D744DAE87C2582D1D8E4</ManifestCertificateThumbprint>
  </PropertyGroup>
  <PropertyGroup>
    <ManifestKeyFile>Espera.View_TemporaryKey.pfx</ManifestKeyFile>
  </PropertyGroup>
  <PropertyGroup>
    <GenerateManifests>true</GenerateManifests>
  </PropertyGroup>
  <PropertyGroup>
    <SignManifests>false</SignManifests>
  </PropertyGroup>
  <PropertyGroup>
    <ApplicationIcon>ApplicationIcon.ico</ApplicationIcon>
  </PropertyGroup>
  <PropertyGroup Condition="'$(Configuration)|$(Platform)' == 'Debug|x86'">
    <DebugSymbols>true</DebugSymbols>
    <OutputPath>bin\Debug\</OutputPath>
    <DefineConstants>DEBUG;TRACE</DefineConstants>
    <DebugType>full</DebugType>
    <PlatformTarget>x86</PlatformTarget>
    <ErrorReport>prompt</ErrorReport>
    <CodeAnalysisRuleSet>AllRules.ruleset</CodeAnalysisRuleSet>
    <Prefer32Bit>true</Prefer32Bit>
  </PropertyGroup>
  <PropertyGroup Condition="'$(Configuration)|$(Platform)' == 'Release|x86'">
    <OutputPath>bin\Release\</OutputPath>
    <DefineConstants>TRACE</DefineConstants>
    <Optimize>true</Optimize>
    <DebugType>pdbonly</DebugType>
    <PlatformTarget>x86</PlatformTarget>
    <ErrorReport>prompt</ErrorReport>
    <CodeAnalysisRuleSet>MinimumRecommendedRules.ruleset</CodeAnalysisRuleSet>
    <Prefer32Bit>true</Prefer32Bit>
  </PropertyGroup>
  <PropertyGroup Condition="'$(Configuration)|$(Platform)' == 'Portable|x86'">
    <OutputPath>bin\Portable\</OutputPath>
    <DefineConstants>TRACE;PORTABLE</DefineConstants>
    <Optimize>true</Optimize>
    <DebugType>pdbonly</DebugType>
    <PlatformTarget>x86</PlatformTarget>
    <ErrorReport>prompt</ErrorReport>
    <CodeAnalysisRuleSet>MinimumRecommendedRules.ruleset</CodeAnalysisRuleSet>
    <Prefer32Bit>true</Prefer32Bit>
  </PropertyGroup>
  <PropertyGroup>
    <StartupObject>
    </StartupObject>
  </PropertyGroup>
  <ItemGroup>
    <Reference Include="Akavache, Version=4.0.0.0, Culture=neutral, processorArchitecture=MSIL">
      <SpecificVersion>False</SpecificVersion>
      <HintPath>..\packages\akavache.core.4.0.0\lib\net45\Akavache.dll</HintPath>
    </Reference>
    <Reference Include="Akavache.Sqlite3, Version=4.0.0.0, Culture=neutral, processorArchitecture=MSIL">
      <SpecificVersion>False</SpecificVersion>
      <HintPath>..\packages\akavache.sqlite3.4.0.0\lib\Portable-Net45+Win8+WP8+Wpa81\Akavache.Sqlite3.dll</HintPath>
    </Reference>
    <Reference Include="Caliburn.Micro, Version=2.0.0.6, Culture=neutral, PublicKeyToken=8e5891231f2ed21f, processorArchitecture=MSIL">
      <SpecificVersion>False</SpecificVersion>
      <HintPath>..\packages\Caliburn.Micro.Core.2.0.0\lib\net45\Caliburn.Micro.dll</HintPath>
    </Reference>
    <Reference Include="Caliburn.Micro.Platform">
      <HintPath>..\packages\Caliburn.Micro.2.0.0\lib\net45\Caliburn.Micro.Platform.dll</HintPath>
    </Reference>
    <Reference Include="Castle.Core">
      <HintPath>..\packages\Castle.Core.3.2.0\lib\net45\Castle.Core.dll</HintPath>
    </Reference>
    <Reference Include="GlobalHotKey">
      <HintPath>..\packages\GlobalHotKey.1.1.0\lib\GlobalHotKey.dll</HintPath>
    </Reference>
    <Reference Include="Lager, Version=0.4.1.0, Culture=neutral, processorArchitecture=MSIL">
      <SpecificVersion>False</SpecificVersion>
      <HintPath>..\packages\Lager.0.4.1\lib\portable-net45+wp8+win8+monoandroid+monotouch\Lager.dll</HintPath>
    </Reference>
    <Reference Include="MahApps.Metro, Version=0.13.1.0, Culture=neutral, PublicKeyToken=f4fb5a3c4d1e5b4f, processorArchitecture=MSIL">
      <SpecificVersion>False</SpecificVersion>
      <HintPath>..\packages\MahApps.Metro.0.13.1.0\lib\net45\MahApps.Metro.dll</HintPath>
    </Reference>
    <Reference Include="Newtonsoft.Json, Version=6.0.0.0, Culture=neutral, PublicKeyToken=30ad4fe6b2a6aeed, processorArchitecture=MSIL">
      <SpecificVersion>False</SpecificVersion>
      <HintPath>..\packages\Newtonsoft.Json.6.0.4\lib\net45\Newtonsoft.Json.dll</HintPath>
    </Reference>
    <Reference Include="Ninject, Version=3.2.0.0, Culture=neutral, PublicKeyToken=c7192dc5380945e7, processorArchitecture=MSIL">
      <SpecificVersion>False</SpecificVersion>
      <HintPath>..\packages\Ninject.3.2.2.0\lib\net45-full\Ninject.dll</HintPath>
    </Reference>
    <Reference Include="NLog">
      <HintPath>..\packages\NLog.3.1.0.0\lib\net45\NLog.dll</HintPath>
      <Private>True</Private>
    </Reference>
    <Reference Include="Ookii.Dialogs.Wpf, Version=1.0.0.0, Culture=neutral, PublicKeyToken=0c15020868fd6249, processorArchitecture=MSIL">
      <SpecificVersion>False</SpecificVersion>
      <HintPath>..\packages\Ookii.Dialogs.1.0\lib\net35\Ookii.Dialogs.Wpf.dll</HintPath>
    </Reference>
    <Reference Include="Rareform, Version=1.5.2.0, Culture=neutral, processorArchitecture=MSIL">
      <SpecificVersion>False</SpecificVersion>
      <HintPath>..\packages\Rareform.1.5.2\lib\Rareform.dll</HintPath>
    </Reference>
    <Reference Include="ReactiveMarrow, Version=0.5.0.0, Culture=neutral, processorArchitecture=MSIL">
      <SpecificVersion>False</SpecificVersion>
      <HintPath>..\packages\ReactiveMarrow.0.5.0\lib\portable-net45+wp8+win8+monoandroid+monotouch\ReactiveMarrow.dll</HintPath>
    </Reference>
    <Reference Include="ReactiveUI">
      <HintPath>..\packages\reactiveui-core.6.0.3\lib\Net45\ReactiveUI.dll</HintPath>
    </Reference>
    <Reference Include="ReactiveUI.Events">
      <HintPath>..\packages\reactiveui-events.6.0.3\lib\net45\ReactiveUI.Events.dll</HintPath>
    </Reference>
    <Reference Include="Splat, Version=1.0.0.0, Culture=neutral, processorArchitecture=MSIL">
      <SpecificVersion>False</SpecificVersion>
      <HintPath>..\packages\Splat.1.4.0\lib\Net45\Splat.dll</HintPath>
    </Reference>
<<<<<<< HEAD
    <Reference Include="SQLitePCL.raw, Version=0.5.0.0, Culture=neutral, processorArchitecture=MSIL">
=======
    <Reference Include="Refit">
      <HintPath>..\packages\refit.1.3.0\lib\Net45\Refit.dll</HintPath>
    </Reference>
    <Reference Include="Refit-Portable">
      <HintPath>..\packages\refit.1.3.0\lib\Net45\Refit-Portable.dll</HintPath>
    </Reference>
    <Reference Include="Splat, Version=1.0.0.0, Culture=neutral, processorArchitecture=MSIL">
>>>>>>> d5231375
      <SpecificVersion>False</SpecificVersion>
      <HintPath>..\packages\SQLitePCL.raw_basic.0.5.0\build\net45\pinvoke_sqlite3\x86\SQLitePCL.raw.dll</HintPath>
    </Reference>
    <Reference Include="System" />
    <Reference Include="System" />
    <Reference Include="System.Deployment" />
    <Reference Include="System.Drawing" />
    <Reference Include="System.IO.Abstractions, Version=1.4.0.85, Culture=neutral, PublicKeyToken=d480b5b72fb413da, processorArchitecture=MSIL">
      <SpecificVersion>False</SpecificVersion>
      <HintPath>..\packages\System.IO.Abstractions.1.4.0.85\lib\net35\System.IO.Abstractions.dll</HintPath>
    </Reference>
    <Reference Include="System.IO.Abstractions.TestingHelpers, Version=1.4.0.85, Culture=neutral, PublicKeyToken=d480b5b72fb413da, processorArchitecture=MSIL">
      <SpecificVersion>False</SpecificVersion>
      <HintPath>..\packages\System.IO.Abstractions.TestingHelpers.1.4.0.85\lib\net35\System.IO.Abstractions.TestingHelpers.dll</HintPath>
    </Reference>
    <Reference Include="System.Net" />
    <Reference Include="System.Net.Http" />
    <Reference Include="System.Reactive.Core, Version=2.2.5.0, Culture=neutral, PublicKeyToken=31bf3856ad364e35, processorArchitecture=MSIL">
      <SpecificVersion>False</SpecificVersion>
      <HintPath>..\packages\Rx-Core.2.2.5\lib\net45\System.Reactive.Core.dll</HintPath>
    </Reference>
    <Reference Include="System.Reactive.Interfaces, Version=2.2.5.0, Culture=neutral, PublicKeyToken=31bf3856ad364e35, processorArchitecture=MSIL">
      <SpecificVersion>False</SpecificVersion>
      <HintPath>..\packages\Rx-Interfaces.2.2.5\lib\net45\System.Reactive.Interfaces.dll</HintPath>
    </Reference>
    <Reference Include="System.Reactive.Linq, Version=2.2.5.0, Culture=neutral, PublicKeyToken=31bf3856ad364e35, processorArchitecture=MSIL">
      <SpecificVersion>False</SpecificVersion>
      <HintPath>..\packages\Rx-Linq.2.2.5\lib\net45\System.Reactive.Linq.dll</HintPath>
    </Reference>
    <Reference Include="System.Reactive.PlatformServices, Version=2.2.5.0, Culture=neutral, PublicKeyToken=31bf3856ad364e35, processorArchitecture=MSIL">
      <SpecificVersion>False</SpecificVersion>
      <HintPath>..\packages\Rx-PlatformServices.2.2.5\lib\net45\System.Reactive.PlatformServices.dll</HintPath>
    </Reference>
    <Reference Include="System.Reactive.Windows.Threading, Version=2.2.5.0, Culture=neutral, PublicKeyToken=31bf3856ad364e35, processorArchitecture=MSIL">
      <SpecificVersion>False</SpecificVersion>
      <HintPath>..\packages\Rx-XAML.2.2.5\lib\net45\System.Reactive.Windows.Threading.dll</HintPath>
    </Reference>
    <Reference Include="System.Windows" />
    <Reference Include="System.Windows.Interactivity, Version=4.5.0.0, Culture=neutral, PublicKeyToken=31bf3856ad364e35, processorArchitecture=MSIL">
      <HintPath>..\packages\Caliburn.Micro.2.0.0\lib\net45\System.Windows.Interactivity.dll</HintPath>
    </Reference>
    <Reference Include="System.Xml" />
    <Reference Include="System.Core" />
    <Reference Include="System.Xaml">
      <RequiredTargetFramework>4.0</RequiredTargetFramework>
    </Reference>
    <Reference Include="WindowsBase" />
    <Reference Include="PresentationCore" />
    <Reference Include="PresentationFramework" />
    <Reference Include="YoutubeExtractor, Version=0.10.3.0, Culture=neutral, processorArchitecture=MSIL">
      <SpecificVersion>False</SpecificVersion>
      <HintPath>..\packages\YoutubeExtractor.0.10.3\lib\net35\YoutubeExtractor.dll</HintPath>
    </Reference>
  </ItemGroup>
  <ItemGroup>
    <ApplicationDefinition Include="App.xaml">
      <Generator>MSBuild:Compile</Generator>
      <SubType>Designer</SubType>
    </ApplicationDefinition>
    <Compile Include="..\GlobalAssemblyInfo.cs">
      <Link>Properties\GlobalAssemblyInfo.cs</Link>
    </Compile>
    <Compile Include="AppBootstrapper.cs" />
    <Compile Include="Changelog.cs" />
    <Compile Include="ChangelogEntry.cs" />
    <Compile Include="ChangelogFetcher.cs" />
    <Compile Include="DesignTime.cs" />
    <Compile Include="DragDropExtension.cs" />
    <Compile Include="INetworkStatus.cs" />
    <Compile Include="NLogLogger.cs" />
    <Compile Include="ReactiveViewHelper.cs" />
    <Compile Include="ReleaseEntry.cs" />
    <Compile Include="SearchEngine.cs" />
    <Compile Include="SortHelpers.cs" />
    <Compile Include="SortOrder.cs" />
    <Compile Include="TimeSpanHelper.cs" />
    <Compile Include="ViewModels\ArtistViewModel.cs" />
    <Compile Include="ViewModels\DesignTimeSettingsViewModel.cs" />
    <Compile Include="ViewModels\BugReportViewModel.cs" />
    <Compile Include="ViewModels\CrashViewModel.cs" />
    <Compile Include="ViewModels\DesignTimeShellViewModel.cs" />
    <Compile Include="ViewModels\DirectYoutubeViewModel.cs" />
    <Compile Include="ViewModels\ISongSourceViewModel.cs" />
    <Compile Include="ViewModels\ISongViewModelBase.cs" />
    <Compile Include="ViewModels\LocalSongViewModel.cs" />
    <Compile Include="ViewModels\LocalViewModel.cs" />
    <Compile Include="ViewModels\NetworkSongViewModel.cs" />
    <Compile Include="ViewModels\PlaylistEntryViewModel.cs" />
    <Compile Include="ViewModels\PlaylistViewModel.cs" />
    <Compile Include="ViewModels\SettingsViewModel.cs" />
    <Compile Include="ViewModels\SongSourceViewModel.cs" />
    <Compile Include="ViewModels\SongViewModelBase.cs" />
    <Compile Include="ViewModels\SoundCloudSongViewModel.cs" />
    <Compile Include="ViewModels\SoundCloudViewModel.cs" />
    <Compile Include="ViewModels\UpdateViewModel.cs" />
    <Compile Include="ViewModels\YoutubeSongViewModel.cs" />
    <Compile Include="ViewModels\YoutubeViewModel.cs" />
    <Compile Include="ViewSettings.cs" />
    <Compile Include="Views\SettingsView.xaml.cs">
      <DependentUpon>SettingsView.xaml</DependentUpon>
    </Compile>
    <Compile Include="Views\BugReportView.xaml.cs">
      <DependentUpon>BugReportView.xaml</DependentUpon>
    </Compile>
    <Compile Include="Views\CrashView.xaml.cs">
      <DependentUpon>CrashView.xaml</DependentUpon>
    </Compile>
    <Compile Include="Views\ShellView.xaml.cs">
      <DependentUpon>ShellView.xaml</DependentUpon>
    </Compile>
    <Compile Include="App.xaml.cs">
      <DependentUpon>App.xaml</DependentUpon>
      <SubType>Code</SubType>
    </Compile>
    <Compile Include="ViewModels\ShellViewModel.cs" />
    <Compile Include="WpfMediaPlayer.cs" />
    <Page Include="Resources\Icons.xaml">
      <Generator>MSBuild:Compile</Generator>
      <SubType>Designer</SubType>
    </Page>
    <Page Include="Views\SettingsView.xaml">
      <SubType>Designer</SubType>
      <Generator>MSBuild:Compile</Generator>
    </Page>
    <Page Include="Views\BugReportView.xaml">
      <SubType>Designer</SubType>
      <Generator>MSBuild:Compile</Generator>
    </Page>
    <Page Include="Views\CrashView.xaml">
      <SubType>Designer</SubType>
      <Generator>MSBuild:Compile</Generator>
    </Page>
    <Page Include="Views\ShellView.xaml">
      <Generator>MSBuild:Compile</Generator>
      <SubType>Designer</SubType>
    </Page>
  </ItemGroup>
  <ItemGroup>
    <Compile Include="Properties\AssemblyInfo.cs">
      <SubType>Code</SubType>
    </Compile>
    <Compile Include="Properties\Resources.Designer.cs">
      <AutoGen>True</AutoGen>
      <DesignTime>True</DesignTime>
      <DependentUpon>Resources.resx</DependentUpon>
    </Compile>
    <EmbeddedResource Include="Properties\Resources.resx">
      <Generator>ResXFileCodeGenerator</Generator>
      <LastGenOutput>Resources.Designer.cs</LastGenOutput>
    </EmbeddedResource>
    <None Include="app.config">
      <SubType>Designer</SubType>
    </None>
    <None Include="Espera.View_TemporaryKey.pfx" />
    <None Include="packages.config" />
    <AppDesigner Include="Properties\" />
  </ItemGroup>
  <ItemGroup>
    <Resource Include="Images\ApplicationIcon.png" />
  </ItemGroup>
  <ItemGroup>
    <BootstrapperPackage Include=".NETFramework,Version=v4.5">
      <Visible>False</Visible>
      <ProductName>Microsoft .NET Framework 4.5 %28x86 and x64%29</ProductName>
      <Install>true</Install>
    </BootstrapperPackage>
    <BootstrapperPackage Include="Microsoft.Net.Client.3.5">
      <Visible>False</Visible>
      <ProductName>.NET Framework 3.5 SP1 Client Profile</ProductName>
      <Install>false</Install>
    </BootstrapperPackage>
    <BootstrapperPackage Include="Microsoft.Net.Framework.3.5.SP1">
      <Visible>False</Visible>
      <ProductName>.NET Framework 3.5 SP1</ProductName>
      <Install>false</Install>
    </BootstrapperPackage>
    <BootstrapperPackage Include="Microsoft.Windows.Installer.4.5">
      <Visible>False</Visible>
      <ProductName>Windows Installer 4.5</ProductName>
      <Install>true</Install>
    </BootstrapperPackage>
  </ItemGroup>
  <ItemGroup>
    <Resource Include="ApplicationIcon.ico" />
  </ItemGroup>
  <ItemGroup>
    <ProjectReference Include="..\Espera.Core\Espera.Core.csproj">
      <Project>{d4ad0e4a-fecb-4ca9-9258-6bd1f22fac0d}</Project>
      <Name>Espera.Core</Name>
    </ProjectReference>
  </ItemGroup>
  <ItemGroup>
    <Resource Include="Images\Next.png" />
    <Resource Include="Images\Play.png" />
    <Resource Include="Images\Previous.png" />
  </ItemGroup>
  <ItemGroup>
    <Resource Include="Images\Pause.png" />
  </ItemGroup>
  <Import Project="$(MSBuildToolsPath)\Microsoft.CSharp.targets" />
  <PropertyGroup>
    <PreBuildEvent>
    </PreBuildEvent>
  </PropertyGroup>
  <PropertyGroup>
    <PostBuildEvent>copy "$(SolutionDir)ext\SQLite\sqlite3.dll" "$(ProjectDir)$(OutDir)sqlite3.dll"</PostBuildEvent>
  </PropertyGroup>
  <Import Project="..\packages\SQLitePCL.raw_basic.0.5.0\build\net45\SQLitePCL.raw_basic.targets" Condition="Exists('..\packages\SQLitePCL.raw_basic.0.5.0\build\net45\SQLitePCL.raw_basic.targets')" />
  <Target Name="EnsureNuGetPackageBuildImports" BeforeTargets="PrepareForBuild">
    <PropertyGroup>
      <ErrorText>This project references NuGet package(s) that are missing on this computer. Enable NuGet Package Restore to download them.  For more information, see http://go.microsoft.com/fwlink/?LinkID=322105. The missing file is {0}.</ErrorText>
    </PropertyGroup>
    <Error Condition="!Exists('..\packages\SQLitePCL.raw_basic.0.5.0\build\net45\SQLitePCL.raw_basic.targets')" Text="$([System.String]::Format('$(ErrorText)', '..\packages\SQLitePCL.raw_basic.0.5.0\build\net45\SQLitePCL.raw_basic.targets'))" />
  </Target>
  <!-- To modify your build process, add your task inside one of the targets below and uncomment it. 
       Other similar extension points exist, see Microsoft.Common.targets.
  <Target Name="BeforeBuild">
  </Target>
  <Target Name="AfterBuild">
  </Target>
  -->
</Project><|MERGE_RESOLUTION|>--- conflicted
+++ resolved
@@ -158,9 +158,7 @@
       <SpecificVersion>False</SpecificVersion>
       <HintPath>..\packages\Splat.1.4.0\lib\Net45\Splat.dll</HintPath>
     </Reference>
-<<<<<<< HEAD
     <Reference Include="SQLitePCL.raw, Version=0.5.0.0, Culture=neutral, processorArchitecture=MSIL">
-=======
     <Reference Include="Refit">
       <HintPath>..\packages\refit.1.3.0\lib\Net45\Refit.dll</HintPath>
     </Reference>
@@ -168,7 +166,6 @@
       <HintPath>..\packages\refit.1.3.0\lib\Net45\Refit-Portable.dll</HintPath>
     </Reference>
     <Reference Include="Splat, Version=1.0.0.0, Culture=neutral, processorArchitecture=MSIL">
->>>>>>> d5231375
       <SpecificVersion>False</SpecificVersion>
       <HintPath>..\packages\SQLitePCL.raw_basic.0.5.0\build\net45\pinvoke_sqlite3\x86\SQLitePCL.raw.dll</HintPath>
     </Reference>
