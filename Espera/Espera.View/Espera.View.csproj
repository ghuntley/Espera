--- conflicted
+++ resolved
@@ -127,7 +127,6 @@
       <HintPath>..\packages\reactiveui-xaml.4.3.1\lib\Net40\ReactiveUI.Xaml.dll</HintPath>
     </Reference>
     <Reference Include="System" />
-<<<<<<< HEAD
     <Reference Include="System.Reactive.Core">
       <HintPath>..\packages\Rx-Core.2.0.21114\lib\Net40\System.Reactive.Core.dll</HintPath>
     </Reference>
@@ -139,12 +138,10 @@
     </Reference>
     <Reference Include="System.Reactive.PlatformServices">
       <HintPath>..\packages\Rx-PlatformServices.2.0.21114\lib\Net40\System.Reactive.PlatformServices.dll</HintPath>
-=======
     <Reference Include="System.ComponentModel.Composition" />
     <Reference Include="System.Windows.Forms" />
     <Reference Include="System.Windows.Interactivity, Version=4.0.0.0, Culture=neutral, PublicKeyToken=31bf3856ad364e35, processorArchitecture=MSIL">
       <HintPath>..\packages\MahApps.Metro.0.10.0.1\lib\net40\System.Windows.Interactivity.dll</HintPath>
->>>>>>> 3483f15e
     </Reference>
     <Reference Include="System.Reactive.Windows.Threading">
       <HintPath>..\packages\Rx-Xaml.2.0.21114\lib\Net40\System.Reactive.Windows.Threading.dll</HintPath>
