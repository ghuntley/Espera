﻿<?xml version="1.0" encoding="utf-8"?>
<Project ToolsVersion="4.0" DefaultTargets="Build" xmlns="http://schemas.microsoft.com/developer/msbuild/2003">
  <PropertyGroup>
    <Configuration Condition=" '$(Configuration)' == '' ">Debug</Configuration>
    <Platform Condition=" '$(Platform)' == '' ">x86</Platform>
    <ProductVersion>8.0.30703</ProductVersion>
    <SchemaVersion>2.0</SchemaVersion>
    <ProjectGuid>{3DB64346-7403-48C0-9766-D62A5862973F}</ProjectGuid>
    <OutputType>WinExe</OutputType>
    <AppDesignerFolder>Properties</AppDesignerFolder>
    <RootNamespace>Espera.View</RootNamespace>
    <AssemblyName>Espera</AssemblyName>
    <TargetFrameworkVersion>v4.5</TargetFrameworkVersion>
    <TargetFrameworkProfile>
    </TargetFrameworkProfile>
    <FileAlignment>512</FileAlignment>
    <ProjectTypeGuids>{60dc8134-eba5-43b8-bcc9-bb4bc16c2548};{FAE04EC0-301F-11D3-BF4B-00C04F79EFBC}</ProjectTypeGuids>
    <WarningLevel>4</WarningLevel>
    <IsWebBootstrapper>true</IsWebBootstrapper>
    <SolutionDir Condition="$(SolutionDir) == '' Or $(SolutionDir) == '*Undefined*'">..\</SolutionDir>
    <RestorePackages>true</RestorePackages>
    <PublishUrl>publish\</PublishUrl>
    <Install>true</Install>
    <InstallFrom>Web</InstallFrom>
    <UpdateEnabled>true</UpdateEnabled>
    <UpdateMode>Foreground</UpdateMode>
    <UpdateInterval>7</UpdateInterval>
    <UpdateIntervalUnits>Days</UpdateIntervalUnits>
    <UpdatePeriodically>false</UpdatePeriodically>
    <UpdateRequired>false</UpdateRequired>
    <MapFileExtensions>true</MapFileExtensions>
    <InstallUrl>http://espera.codeplex.com/releases/clickonce/</InstallUrl>
    <SupportUrl>http://github.com/flagbug/Espera</SupportUrl>
    <ErrorReportUrl>http://github.com/flagbug/Espera/issues</ErrorReportUrl>
    <ProductName>Espera</ProductName>
    <PublisherName>Espera</PublisherName>
    <MinimumRequiredVersion>1.0.0.0</MinimumRequiredVersion>
    <WebPage>publish.htm</WebPage>
    <OpenBrowserOnPublish>false</OpenBrowserOnPublish>
    <ApplicationRevision>6</ApplicationRevision>
    <ApplicationVersion>1.7.0.6</ApplicationVersion>
    <UseApplicationTrust>false</UseApplicationTrust>
    <CreateDesktopShortcut>true</CreateDesktopShortcut>
    <PublishWizardCompleted>true</PublishWizardCompleted>
    <BootstrapperEnabled>true</BootstrapperEnabled>
  </PropertyGroup>
  <PropertyGroup>
    <ManifestCertificateThumbprint>D3FCCDACCDAA91F1AFF6D744DAE87C2582D1D8E4</ManifestCertificateThumbprint>
  </PropertyGroup>
  <PropertyGroup>
    <ManifestKeyFile>Espera.View_TemporaryKey.pfx</ManifestKeyFile>
  </PropertyGroup>
  <PropertyGroup>
    <GenerateManifests>true</GenerateManifests>
  </PropertyGroup>
  <PropertyGroup>
    <SignManifests>true</SignManifests>
  </PropertyGroup>
  <PropertyGroup>
    <ApplicationIcon>ApplicationIcon.ico</ApplicationIcon>
  </PropertyGroup>
  <PropertyGroup Condition="'$(Configuration)|$(Platform)' == 'Debug|AnyCPU'">
    <DebugSymbols>true</DebugSymbols>
    <OutputPath>bin\Debug\</OutputPath>
    <DefineConstants>DEBUG;TRACE</DefineConstants>
    <DebugType>full</DebugType>
    <PlatformTarget>AnyCPU</PlatformTarget>
    <ErrorReport>prompt</ErrorReport>
    <CodeAnalysisRuleSet>AllRules.ruleset</CodeAnalysisRuleSet>
  </PropertyGroup>
  <PropertyGroup Condition="'$(Configuration)|$(Platform)' == 'Release|AnyCPU'">
    <OutputPath>bin\Release\</OutputPath>
    <DefineConstants>TRACE</DefineConstants>
    <Optimize>true</Optimize>
    <DebugType>pdbonly</DebugType>
    <PlatformTarget>AnyCPU</PlatformTarget>
    <ErrorReport>prompt</ErrorReport>
    <CodeAnalysisRuleSet>MinimumRecommendedRules.ruleset</CodeAnalysisRuleSet>
  </PropertyGroup>
  <ItemGroup>
    <Reference Include="Caliburn.Micro, Version=1.5.1.0, Culture=neutral, PublicKeyToken=8e5891231f2ed21f, processorArchitecture=MSIL">
      <SpecificVersion>False</SpecificVersion>
      <HintPath>..\packages\Caliburn.Micro.1.5.1\lib\net45\Caliburn.Micro.dll</HintPath>
    </Reference>
    <Reference Include="MahApps.Metro, Version=0.10.0.0, Culture=neutral, PublicKeyToken=f4fb5a3c4d1e5b4f, processorArchitecture=MSIL">
      <SpecificVersion>False</SpecificVersion>
<<<<<<< HEAD
      <HintPath>..\packages\MahApps.Metro.0.10.1.1\lib\net45\MahApps.Metro.dll</HintPath>
=======
      <HintPath>..\packages\MahApps.Metro.0.10.0.1\lib\net40\MahApps.Metro.dll</HintPath>
    <Reference Include="MahApps.Metro, Version=0.10.0.0, Culture=neutral, PublicKeyToken=f4fb5a3c4d1e5b4f, processorArchitecture=MSIL">
      <SpecificVersion>False</SpecificVersion>
      <HintPath>..\packages\MahApps.Metro.0.10.1.1\lib\net40\MahApps.Metro.dll</HintPath>
>>>>>>> 1ae6145b
    </Reference>
    <Reference Include="MoreLinq, Version=1.0.16006.0, Culture=neutral, PublicKeyToken=384d532d7e88985d, processorArchitecture=MSIL">
      <SpecificVersion>False</SpecificVersion>
      <HintPath>..\packages\morelinq.1.0.16006\lib\net35\MoreLinq.dll</HintPath>
    </Reference>
    <Reference Include="Ninject">
      <HintPath>..\packages\Ninject.3.0.1.10\lib\net45-full\Ninject.dll</HintPath>
    </Reference>
    <Reference Include="Ookii.Dialogs.Wpf">
      <HintPath>..\packages\Ookii.Dialogs.1.0\lib\net35\Ookii.Dialogs.Wpf.dll</HintPath>
    </Reference>
    <Reference Include="Rareform, Version=1.5.2.0, Culture=neutral, processorArchitecture=MSIL">
      <SpecificVersion>False</SpecificVersion>
      <HintPath>..\packages\Rareform.1.5.2\lib\Rareform.dll</HintPath>
    </Reference>
    <Reference Include="ReactiveMarrow, Version=0.3.0.0, Culture=neutral, processorArchitecture=MSIL">
      <SpecificVersion>False</SpecificVersion>
      <HintPath>..\packages\ReactiveMarrow.0.3.0-alpha\lib\ReactiveMarrow.dll</HintPath>
    </Reference>
    <Reference Include="ReactiveUI">
      <HintPath>..\packages\reactiveui-core.5.0.0.20130531-alpha\lib\Portable-Net45+WinRT45+WP8\ReactiveUI.dll</HintPath>
    </Reference>
    <Reference Include="ReactiveUI.Blend">
      <HintPath>..\packages\reactiveui-platforms.5.0.0.20130531-alpha\lib\net45\ReactiveUI.Blend.dll</HintPath>
    </Reference>
    <Reference Include="ReactiveUI.Xaml">
      <HintPath>..\packages\reactiveui-platforms.5.0.0.20130531-alpha\lib\net45\ReactiveUI.Xaml.dll</HintPath>
    </Reference>
    <Reference Include="System" />
<<<<<<< HEAD
    <Reference Include="System.Data" />
    <Reference Include="System.Net" />
    <Reference Include="System.Reactive.Core">
      <HintPath>..\packages\Rx-Core.2.1.30214.0\lib\Net45\System.Reactive.Core.dll</HintPath>
=======
    <Reference Include="System.ComponentModel.Composition" />
    <Reference Include="System.Windows.Forms" />
    <Reference Include="System.Windows.Interactivity, Version=4.0.0.0, Culture=neutral, PublicKeyToken=31bf3856ad364e35, processorArchitecture=MSIL">
      <HintPath>..\packages\MahApps.Metro.0.10.0.1\lib\net40\System.Windows.Interactivity.dll</HintPath>
      <HintPath>..\packages\MahApps.Metro.0.10.1.1\lib\net40\System.Windows.Interactivity.dll</HintPath>
>>>>>>> 1ae6145b
    </Reference>
    <Reference Include="System.Reactive.Interfaces">
      <HintPath>..\packages\Rx-Interfaces.2.1.30214.0\lib\Net45\System.Reactive.Interfaces.dll</HintPath>
    </Reference>
    <Reference Include="System.Reactive.Linq">
      <HintPath>..\packages\Rx-Linq.2.1.30214.0\lib\Net45\System.Reactive.Linq.dll</HintPath>
    </Reference>
    <Reference Include="System.Reactive.PlatformServices">
      <HintPath>..\packages\Rx-PlatformServices.2.1.30214.0\lib\Net45\System.Reactive.PlatformServices.dll</HintPath>
    </Reference>
    <Reference Include="System.Windows.Forms" />
    <Reference Include="System.Xml" />
    <Reference Include="System.Core" />
    <Reference Include="System.Xaml">
      <RequiredTargetFramework>4.0</RequiredTargetFramework>
    </Reference>
    <Reference Include="WindowsBase" />
    <Reference Include="PresentationCore" />
    <Reference Include="PresentationFramework" />
  </ItemGroup>
  <ItemGroup>
    <ApplicationDefinition Include="App.xaml">
      <Generator>MSBuild:Compile</Generator>
      <SubType>Designer</SubType>
    </ApplicationDefinition>
    <Compile Include="..\GlobalAssemblyInfo.cs">
      <Link>Properties\GlobalAssemblyInfo.cs</Link>
    </Compile>
    <Compile Include="AppBootstrapper.cs" />
    <Compile Include="DesignTime.cs" />
    <Compile Include="FolderBrowserDialogEx.cs">
      <SubType>Component</SubType>
    </Compile>
    <Compile Include="SearchEngine.cs" />
    <Compile Include="SortHelpers.cs" />
    <Compile Include="SortOrder.cs" />
    <Compile Include="ViewModels\ArtistViewModel.cs" />
    <Compile Include="ViewModels\DesignTimeSettingsViewModel.cs" />
    <Compile Include="ViewModels\BugReportViewModel.cs" />
    <Compile Include="ViewModels\CrashViewModel.cs" />
    <Compile Include="ViewModels\DesignTimeShellViewModel.cs" />
    <Compile Include="ViewModels\ISongSourceViewModel.cs" />
    <Compile Include="ViewModels\LocalSongViewModel.cs" />
    <Compile Include="ViewModels\LocalViewModel.cs" />
    <Compile Include="ViewModels\PlaylistEntryViewModel.cs" />
    <Compile Include="ViewModels\PlaylistViewModel.cs" />
    <Compile Include="ViewModels\SettingsViewModel.cs" />
    <Compile Include="ViewModels\SongSourceViewModel.cs" />
    <Compile Include="ViewModels\SongViewModelBase.cs" />
    <Compile Include="ViewModels\StatusViewModel.cs" />
    <Compile Include="ViewModels\YoutubeSongViewModel.cs" />
    <Compile Include="ViewModels\YoutubeViewModel.cs" />
    <Compile Include="Views\SettingsView.xaml.cs">
      <DependentUpon>SettingsView.xaml</DependentUpon>
    </Compile>
    <Compile Include="Views\BugReportView.xaml.cs">
      <DependentUpon>BugReportView.xaml</DependentUpon>
    </Compile>
    <Compile Include="Views\CrashView.xaml.cs">
      <DependentUpon>CrashView.xaml</DependentUpon>
    </Compile>
    <Compile Include="Views\ShellView.xaml.cs">
      <DependentUpon>ShellView.xaml</DependentUpon>
    </Compile>
    <Compile Include="App.xaml.cs">
      <DependentUpon>App.xaml</DependentUpon>
      <SubType>Code</SubType>
    </Compile>
    <Compile Include="ViewModels\ShellViewModel.cs" />
    <Page Include="Views\SettingsView.xaml">
      <SubType>Designer</SubType>
      <Generator>MSBuild:Compile</Generator>
    </Page>
    <Page Include="Views\BugReportView.xaml">
      <SubType>Designer</SubType>
      <Generator>MSBuild:Compile</Generator>
    </Page>
    <Page Include="Views\CrashView.xaml">
      <SubType>Designer</SubType>
      <Generator>MSBuild:Compile</Generator>
    </Page>
    <Page Include="Views\ShellView.xaml">
      <Generator>MSBuild:Compile</Generator>
      <SubType>Designer</SubType>
    </Page>
  </ItemGroup>
  <ItemGroup>
    <Compile Include="Properties\AssemblyInfo.cs">
      <SubType>Code</SubType>
    </Compile>
    <Compile Include="Properties\Resources.Designer.cs">
      <AutoGen>True</AutoGen>
      <DesignTime>True</DesignTime>
      <DependentUpon>Resources.resx</DependentUpon>
    </Compile>
    <Compile Include="Properties\Settings.Designer.cs">
      <AutoGen>True</AutoGen>
      <DependentUpon>Settings.settings</DependentUpon>
      <DesignTimeSharedInput>True</DesignTimeSharedInput>
    </Compile>
    <EmbeddedResource Include="Properties\Resources.resx">
      <Generator>ResXFileCodeGenerator</Generator>
      <LastGenOutput>Resources.Designer.cs</LastGenOutput>
    </EmbeddedResource>
    <None Include="app.config" />
    <None Include="Espera.View_TemporaryKey.pfx" />
    <None Include="packages.config" />
    <None Include="Properties\Settings.settings">
      <Generator>SettingsSingleFileGenerator</Generator>
      <LastGenOutput>Settings.Designer.cs</LastGenOutput>
    </None>
    <AppDesigner Include="Properties\" />
  </ItemGroup>
  <ItemGroup>
    <ProjectReference Include="..\Espera.Core\Espera.Core.csproj">
      <Project>{D4AD0E4A-FECB-4CA9-9258-6BD1F22FAC0D}</Project>
      <Name>Espera.Core</Name>
    </ProjectReference>
    <ProjectReference Include="..\Espera.Services\Espera.Services.csproj">
      <Project>{cd457ebc-86cc-434b-bb0d-0db4f93e4a56}</Project>
      <Name>Espera.Services</Name>
    </ProjectReference>
  </ItemGroup>
  <ItemGroup>
    <Resource Include="Images\Add.png" />
    <Resource Include="Images\ApplicationIcon.png" />
    <Resource Include="Images\Mute.png" />
    <Resource Include="Images\Next.png" />
    <Resource Include="Images\Pause.png" />
    <Resource Include="Images\Play.png" />
    <Resource Include="Images\Previous.png" />
    <Resource Include="Images\Settings.png" />
    <Resource Include="Images\Unmute.png" />
  </ItemGroup>
  <ItemGroup>
    <Resource Include="Images\CurrentSongIcon.png" />
  </ItemGroup>
  <ItemGroup>
    <BootstrapperPackage Include=".NETFramework,Version=v4.0">
      <Visible>False</Visible>
      <ProductName>Microsoft .NET Framework 4 %28x86 and x64%29</ProductName>
      <Install>true</Install>
    </BootstrapperPackage>
    <BootstrapperPackage Include="Microsoft.Net.Client.3.5">
      <Visible>False</Visible>
      <ProductName>.NET Framework 3.5 SP1 Client Profile</ProductName>
      <Install>false</Install>
    </BootstrapperPackage>
    <BootstrapperPackage Include="Microsoft.Net.Framework.3.5.SP1">
      <Visible>False</Visible>
      <ProductName>.NET Framework 3.5 SP1</ProductName>
      <Install>false</Install>
    </BootstrapperPackage>
    <BootstrapperPackage Include="Microsoft.Windows.Installer.4.5">
      <Visible>False</Visible>
      <ProductName>Windows Installer 4.5</ProductName>
      <Install>true</Install>
    </BootstrapperPackage>
  </ItemGroup>
  <ItemGroup>
    <Resource Include="ApplicationIcon.ico" />
  </ItemGroup>
  <ItemGroup>
    <Resource Include="Images\NewPlaylist.png" />
  </ItemGroup>
  <ItemGroup>
    <Resource Include="Images\EditPlaylistName.png" />
  </ItemGroup>
  <ItemGroup>
    <Resource Include="Images\RemovePlaylist.png" />
  </ItemGroup>
  <ItemGroup>
    <Resource Include="Images\ShufflePlaylist.png" />
  </ItemGroup>
  <ItemGroup>
    <Resource Include="Images\CorruptedSong.png" />
  </ItemGroup>
  <ItemGroup>
    <Resource Include="Images\VideoPlayer.png" />
  </ItemGroup>
  <Import Project="$(MSBuildToolsPath)\Microsoft.CSharp.targets" />
  <Import Project="$(SolutionDir)\.nuget\nuget.targets" />
  <!-- To modify your build process, add your task inside one of the targets below and uncomment it. 
       Other similar extension points exist, see Microsoft.Common.targets.
  <Target Name="BeforeBuild">
  </Target>
  <Target Name="AfterBuild">
  </Target>
  -->
</Project><|MERGE_RESOLUTION|>--- conflicted
+++ resolved
@@ -84,14 +84,7 @@
     </Reference>
     <Reference Include="MahApps.Metro, Version=0.10.0.0, Culture=neutral, PublicKeyToken=f4fb5a3c4d1e5b4f, processorArchitecture=MSIL">
       <SpecificVersion>False</SpecificVersion>
-<<<<<<< HEAD
       <HintPath>..\packages\MahApps.Metro.0.10.1.1\lib\net45\MahApps.Metro.dll</HintPath>
-=======
-      <HintPath>..\packages\MahApps.Metro.0.10.0.1\lib\net40\MahApps.Metro.dll</HintPath>
-    <Reference Include="MahApps.Metro, Version=0.10.0.0, Culture=neutral, PublicKeyToken=f4fb5a3c4d1e5b4f, processorArchitecture=MSIL">
-      <SpecificVersion>False</SpecificVersion>
-      <HintPath>..\packages\MahApps.Metro.0.10.1.1\lib\net40\MahApps.Metro.dll</HintPath>
->>>>>>> 1ae6145b
     </Reference>
     <Reference Include="MoreLinq, Version=1.0.16006.0, Culture=neutral, PublicKeyToken=384d532d7e88985d, processorArchitecture=MSIL">
       <SpecificVersion>False</SpecificVersion>
@@ -121,18 +114,10 @@
       <HintPath>..\packages\reactiveui-platforms.5.0.0.20130531-alpha\lib\net45\ReactiveUI.Xaml.dll</HintPath>
     </Reference>
     <Reference Include="System" />
-<<<<<<< HEAD
     <Reference Include="System.Data" />
     <Reference Include="System.Net" />
     <Reference Include="System.Reactive.Core">
       <HintPath>..\packages\Rx-Core.2.1.30214.0\lib\Net45\System.Reactive.Core.dll</HintPath>
-=======
-    <Reference Include="System.ComponentModel.Composition" />
-    <Reference Include="System.Windows.Forms" />
-    <Reference Include="System.Windows.Interactivity, Version=4.0.0.0, Culture=neutral, PublicKeyToken=31bf3856ad364e35, processorArchitecture=MSIL">
-      <HintPath>..\packages\MahApps.Metro.0.10.0.1\lib\net40\System.Windows.Interactivity.dll</HintPath>
-      <HintPath>..\packages\MahApps.Metro.0.10.1.1\lib\net40\System.Windows.Interactivity.dll</HintPath>
->>>>>>> 1ae6145b
     </Reference>
     <Reference Include="System.Reactive.Interfaces">
       <HintPath>..\packages\Rx-Interfaces.2.1.30214.0\lib\Net45\System.Reactive.Interfaces.dll</HintPath>
@@ -144,6 +129,9 @@
       <HintPath>..\packages\Rx-PlatformServices.2.1.30214.0\lib\Net45\System.Reactive.PlatformServices.dll</HintPath>
     </Reference>
     <Reference Include="System.Windows.Forms" />
+    <Reference Include="System.Windows.Interactivity, Version=4.5.0.0, Culture=neutral, PublicKeyToken=31bf3856ad364e35, processorArchitecture=MSIL">
+      <HintPath>..\packages\MahApps.Metro.0.10.1.1\lib\net45\System.Windows.Interactivity.dll</HintPath>
+    </Reference>
     <Reference Include="System.Xml" />
     <Reference Include="System.Core" />
     <Reference Include="System.Xaml">
