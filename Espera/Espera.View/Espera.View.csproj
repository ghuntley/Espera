﻿<?xml version="1.0" encoding="utf-8"?>
<Project ToolsVersion="4.0" DefaultTargets="Build" xmlns="http://schemas.microsoft.com/developer/msbuild/2003">
  <PropertyGroup>
    <Configuration Condition=" '$(Configuration)' == '' ">Debug</Configuration>
    <Platform Condition=" '$(Platform)' == '' ">x86</Platform>
    <ProductVersion>8.0.30703</ProductVersion>
    <SchemaVersion>2.0</SchemaVersion>
    <ProjectGuid>{3DB64346-7403-48C0-9766-D62A5862973F}</ProjectGuid>
    <OutputType>WinExe</OutputType>
    <AppDesignerFolder>Properties</AppDesignerFolder>
    <RootNamespace>Espera.View</RootNamespace>
    <AssemblyName>Espera</AssemblyName>
    <TargetFrameworkVersion>v4.5</TargetFrameworkVersion>
    <TargetFrameworkProfile>
    </TargetFrameworkProfile>
    <FileAlignment>512</FileAlignment>
    <ProjectTypeGuids>{60dc8134-eba5-43b8-bcc9-bb4bc16c2548};{FAE04EC0-301F-11D3-BF4B-00C04F79EFBC}</ProjectTypeGuids>
    <WarningLevel>4</WarningLevel>
    <IsWebBootstrapper>true</IsWebBootstrapper>
    <SolutionDir Condition="$(SolutionDir) == '' Or $(SolutionDir) == '*Undefined*'">..\</SolutionDir>
    <RestorePackages>true</RestorePackages>
    <PublishUrl>publish\</PublishUrl>
    <Install>true</Install>
    <InstallFrom>Web</InstallFrom>
    <UpdateEnabled>true</UpdateEnabled>
    <UpdateMode>Foreground</UpdateMode>
    <UpdateInterval>7</UpdateInterval>
    <UpdateIntervalUnits>Days</UpdateIntervalUnits>
    <UpdatePeriodically>false</UpdatePeriodically>
    <UpdateRequired>false</UpdateRequired>
    <MapFileExtensions>true</MapFileExtensions>
    <InstallUrl>http://espera.codeplex.com/releases/clickonce/</InstallUrl>
    <SupportUrl>http://github.com/flagbug/Espera</SupportUrl>
    <ErrorReportUrl>http://github.com/flagbug/Espera/issues</ErrorReportUrl>
    <ProductName>Espera</ProductName>
    <PublisherName>Espera</PublisherName>
    <MinimumRequiredVersion>1.0.0.0</MinimumRequiredVersion>
    <WebPage>publish.htm</WebPage>
    <OpenBrowserOnPublish>false</OpenBrowserOnPublish>
    <ApplicationRevision>6</ApplicationRevision>
    <ApplicationVersion>1.7.0.6</ApplicationVersion>
    <UseApplicationTrust>false</UseApplicationTrust>
    <CreateDesktopShortcut>true</CreateDesktopShortcut>
    <PublishWizardCompleted>true</PublishWizardCompleted>
    <BootstrapperEnabled>true</BootstrapperEnabled>
    <BuildPackage>True</BuildPackage>
  </PropertyGroup>
  <PropertyGroup>
    <ManifestCertificateThumbprint>D3FCCDACCDAA91F1AFF6D744DAE87C2582D1D8E4</ManifestCertificateThumbprint>
  </PropertyGroup>
  <PropertyGroup>
    <ManifestKeyFile>Espera.View_TemporaryKey.pfx</ManifestKeyFile>
  </PropertyGroup>
  <PropertyGroup>
    <GenerateManifests>true</GenerateManifests>
  </PropertyGroup>
  <PropertyGroup>
    <SignManifests>true</SignManifests>
  </PropertyGroup>
  <PropertyGroup>
    <ApplicationIcon>ApplicationIcon.ico</ApplicationIcon>
  </PropertyGroup>
  <PropertyGroup Condition="'$(Configuration)|$(Platform)' == 'Debug|AnyCPU'">
    <DebugSymbols>true</DebugSymbols>
    <OutputPath>bin\Debug\</OutputPath>
    <DefineConstants>DEBUG;TRACE</DefineConstants>
    <DebugType>full</DebugType>
    <PlatformTarget>AnyCPU</PlatformTarget>
    <ErrorReport>prompt</ErrorReport>
    <CodeAnalysisRuleSet>AllRules.ruleset</CodeAnalysisRuleSet>
  </PropertyGroup>
  <PropertyGroup Condition="'$(Configuration)|$(Platform)' == 'Release|AnyCPU'">
    <OutputPath>bin\Release\</OutputPath>
    <DefineConstants>TRACE</DefineConstants>
    <Optimize>true</Optimize>
    <DebugType>pdbonly</DebugType>
    <PlatformTarget>AnyCPU</PlatformTarget>
    <ErrorReport>prompt</ErrorReport>
    <CodeAnalysisRuleSet>MinimumRecommendedRules.ruleset</CodeAnalysisRuleSet>
  </PropertyGroup>
  <ItemGroup>
    <Reference Include="Akavache, Version=3.1.2.0, Culture=neutral, processorArchitecture=MSIL">
      <SpecificVersion>False</SpecificVersion>
      <HintPath>..\packages\akavache.3.1.2\lib\net45\Akavache.dll</HintPath>
    </Reference>
    <Reference Include="Akavache.Portable, Version=3.1.2.0, Culture=neutral, processorArchitecture=MSIL">
      <SpecificVersion>False</SpecificVersion>
      <HintPath>..\packages\akavache.portable.3.1.2\lib\net45\Akavache.Portable.dll</HintPath>
    </Reference>
    <Reference Include="Caliburn.Micro, Version=1.5.2.0, Culture=neutral, PublicKeyToken=8e5891231f2ed21f, processorArchitecture=MSIL">
      <SpecificVersion>False</SpecificVersion>
      <HintPath>..\packages\Caliburn.Micro.1.5.2\lib\net45\Caliburn.Micro.dll</HintPath>
    </Reference>
<<<<<<< HEAD
    <Reference Include="Ionic.Zip">
      <HintPath>..\packages\Shimmer.Core.0.7.4\lib\net40\Ionic.Zip.dll</HintPath>
    </Reference>
    <Reference Include="MahApps.Metro, Version=0.12.0.7, Culture=neutral, processorArchitecture=MSIL">
=======
    <Reference Include="Lager">
      <HintPath>..\packages\Lager.0.1.0\lib\net45\Lager.dll</HintPath>
    </Reference>
    <Reference Include="MahApps.Metro, Version=0.11.2.24, Culture=neutral, processorArchitecture=MSIL">
>>>>>>> 0948ae4a
      <SpecificVersion>False</SpecificVersion>
      <HintPath>..\packages\MahApps.Metro.0.12.0.7-ALPHA\lib\net45\MahApps.Metro.dll</HintPath>
    </Reference>
    <Reference Include="MarkdownSharp">
      <HintPath>..\packages\MarkdownSharp.1.13.0.0\lib\35\MarkdownSharp.dll</HintPath>
    </Reference>
    <Reference Include="Microsoft.Threading.Tasks">
      <HintPath>..\packages\Microsoft.Bcl.Async.1.0.165\lib\net45\Microsoft.Threading.Tasks.dll</HintPath>
    </Reference>
    <Reference Include="Microsoft.Threading.Tasks.Extensions">
      <HintPath>..\packages\Microsoft.Bcl.Async.1.0.165\lib\net45\Microsoft.Threading.Tasks.Extensions.dll</HintPath>
    </Reference>
    <Reference Include="Microsoft.Web.XmlTransform">
      <HintPath>..\packages\Microsoft.Web.Xdt.1.0.0\lib\net40\Microsoft.Web.XmlTransform.dll</HintPath>
    </Reference>
    <Reference Include="Microsoft.WindowsAPICodePack">
      <HintPath>..\packages\Windows7APICodePack-Core.1.1.0.0\lib\Microsoft.WindowsAPICodePack.dll</HintPath>
    </Reference>
    <Reference Include="Microsoft.WindowsAPICodePack.Shell">
      <HintPath>..\packages\Windows7APICodePack-Shell.1.1.0.0\lib\Microsoft.WindowsAPICodePack.Shell.dll</HintPath>
    </Reference>
    <Reference Include="MoreLinq">
      <HintPath>..\packages\morelinq.1.0\lib\net35\MoreLinq.dll</HintPath>
    </Reference>
    <Reference Include="Ninject">
      <HintPath>..\packages\Ninject.3.0.1.10\lib\net45-full\Ninject.dll</HintPath>
    </Reference>
    <Reference Include="NLog">
      <HintPath>..\packages\NLog.2.0.1.2\lib\net45\NLog.dll</HintPath>
    </Reference>
    <Reference Include="NuGet.Core">
      <HintPath>..\packages\NuGet.Core.2.7.2\lib\net40-Client\NuGet.Core.dll</HintPath>
    </Reference>
    <Reference Include="Ookii.Dialogs.Wpf">
      <HintPath>..\packages\Ookii.Dialogs.1.0\lib\net35\Ookii.Dialogs.Wpf.dll</HintPath>
    </Reference>
    <Reference Include="Rareform, Version=1.5.2.0, Culture=neutral, processorArchitecture=MSIL">
      <SpecificVersion>False</SpecificVersion>
      <HintPath>..\packages\Rareform.1.5.2\lib\Rareform.dll</HintPath>
    </Reference>
    <Reference Include="ReactiveMarrow, Version=0.3.1.0, Culture=neutral, processorArchitecture=MSIL">
      <SpecificVersion>False</SpecificVersion>
      <HintPath>..\packages\ReactiveMarrow.0.3.1-alpha\lib\ReactiveMarrow.dll</HintPath>
    </Reference>
    <Reference Include="ReactiveUI, Version=5.2.0.0, Culture=neutral, processorArchitecture=MSIL">
      <SpecificVersion>False</SpecificVersion>
      <HintPath>..\packages\reactiveui-core.5.2.0\lib\Portable-Net45+WinRT45+WP8\ReactiveUI.dll</HintPath>
    </Reference>
    <Reference Include="ReactiveUI.Blend, Version=5.2.0.0, Culture=neutral, processorArchitecture=MSIL">
      <SpecificVersion>False</SpecificVersion>
      <HintPath>..\packages\reactiveui-platforms.5.2.0\lib\net45\ReactiveUI.Blend.dll</HintPath>
    </Reference>
    <Reference Include="ReactiveUI.NLog">
      <HintPath>..\packages\reactiveui-nlog.5.2.0\lib\net45\ReactiveUI.NLog.dll</HintPath>
    </Reference>
    <Reference Include="ReactiveUI.Xaml, Version=5.2.0.0, Culture=neutral, processorArchitecture=MSIL">
      <SpecificVersion>False</SpecificVersion>
      <HintPath>..\packages\reactiveui-platforms.5.2.0\lib\net45\ReactiveUI.Xaml.dll</HintPath>
    </Reference>
    <Reference Include="Shimmer.Client">
      <HintPath>..\packages\Shimmer.Client.0.7.4\lib\net40\Shimmer.Client.dll</HintPath>
    </Reference>
    <Reference Include="Shimmer.Core">
      <HintPath>..\packages\Shimmer.Core.0.7.4\lib\net40\Shimmer.Core.dll</HintPath>
    </Reference>
    <Reference Include="Splat, Version=0.3.2.0, Culture=neutral, processorArchitecture=MSIL">
      <SpecificVersion>False</SpecificVersion>
      <HintPath>..\packages\Splat.0.3.2\lib\Net45\Splat.dll</HintPath>
    </Reference>
    <Reference Include="Splat.Portable, Version=0.0.0.0, Culture=neutral, processorArchitecture=MSIL">
      <SpecificVersion>False</SpecificVersion>
      <HintPath>..\packages\Splat.0.3.2\lib\Net45\Splat.Portable.dll</HintPath>
    </Reference>
    <Reference Include="System" />
    <Reference Include="System" />
    <Reference Include="System.Data" />
    <Reference Include="System.IO.Abstractions, Version=1.4.0.68, Culture=neutral, PublicKeyToken=d480b5b72fb413da, processorArchitecture=MSIL">
      <SpecificVersion>False</SpecificVersion>
      <HintPath>..\packages\System.IO.Abstractions.1.4.0.68\lib\net35\System.IO.Abstractions.dll</HintPath>
    </Reference>
    <Reference Include="System.IO.Abstractions.TestingHelpers, Version=1.4.0.68, Culture=neutral, PublicKeyToken=d480b5b72fb413da, processorArchitecture=MSIL">
      <SpecificVersion>False</SpecificVersion>
      <HintPath>..\packages\System.IO.Abstractions.TestingHelpers.1.4.0.68\lib\net35\System.IO.Abstractions.TestingHelpers.dll</HintPath>
    </Reference>
    <Reference Include="System.Net" />
    <Reference Include="System.Reactive.Core">
      <HintPath>..\packages\Rx-Core.2.1.30214.0\lib\Net45\System.Reactive.Core.dll</HintPath>
    </Reference>
    <Reference Include="System.Reactive.Interfaces">
      <HintPath>..\packages\Rx-Interfaces.2.1.30214.0\lib\Net45\System.Reactive.Interfaces.dll</HintPath>
    </Reference>
    <Reference Include="System.Reactive.Linq">
      <HintPath>..\packages\Rx-Linq.2.1.30214.0\lib\Net45\System.Reactive.Linq.dll</HintPath>
    </Reference>
    <Reference Include="System.Reactive.PlatformServices">
      <HintPath>..\packages\Rx-PlatformServices.2.1.30214.0\lib\Net45\System.Reactive.PlatformServices.dll</HintPath>
    </Reference>
    <Reference Include="System.Reactive.Windows.Threading">
      <HintPath>..\packages\Rx-XAML.2.1.30214.0\lib\Net45\System.Reactive.Windows.Threading.dll</HintPath>
    </Reference>
    <Reference Include="System.ComponentModel.Composition" />
    <Reference Include="System.Windows.Forms" />
    <Reference Include="System.Windows" />
    <Reference Include="System.Windows.Interactivity, Version=4.5.0.0, Culture=neutral, PublicKeyToken=31bf3856ad364e35, processorArchitecture=MSIL">
      <HintPath>..\packages\MahApps.Metro.0.12.0.7-ALPHA\lib\net45\System.Windows.Interactivity.dll</HintPath>
    </Reference>
    <Reference Include="System.Windows.Presentation" />
    <Reference Include="System.Xml" />
    <Reference Include="System.Core" />
    <Reference Include="System.Xaml">
      <RequiredTargetFramework>4.0</RequiredTargetFramework>
    </Reference>
    <Reference Include="WindowsBase" />
    <Reference Include="PresentationCore" />
    <Reference Include="PresentationFramework" />
    <Reference Include="YoutubeExtractor, Version=0.6.2.0, Culture=neutral, processorArchitecture=MSIL">
      <SpecificVersion>False</SpecificVersion>
      <HintPath>..\packages\YoutubeExtractor.0.6.2\lib\net35\YoutubeExtractor.dll</HintPath>
    </Reference>
  </ItemGroup>
  <ItemGroup>
    <ApplicationDefinition Include="App.xaml">
      <Generator>MSBuild:Compile</Generator>
      <SubType>Designer</SubType>
    </ApplicationDefinition>
    <Compile Include="..\GlobalAssemblyInfo.cs">
      <Link>Properties\GlobalAssemblyInfo.cs</Link>
    </Compile>
    <Compile Include="AppBootstrapper.cs" />
    <Compile Include="DesignTime.cs" />
    <Compile Include="INetworkStatus.cs" />
    <Compile Include="SearchEngine.cs" />
    <Compile Include="SortHelpers.cs" />
    <Compile Include="SortOrder.cs" />
    <Compile Include="UpdateChannel.cs" />
    <Compile Include="ViewModels\ArtistViewModel.cs" />
    <Compile Include="ViewModels\DesignTimeSettingsViewModel.cs" />
    <Compile Include="ViewModels\BugReportViewModel.cs" />
    <Compile Include="ViewModels\CrashViewModel.cs" />
    <Compile Include="ViewModels\DesignTimeShellViewModel.cs" />
    <Compile Include="ViewModels\ISongSourceViewModel.cs" />
    <Compile Include="ViewModels\LocalSongViewModel.cs" />
    <Compile Include="ViewModels\LocalViewModel.cs" />
    <Compile Include="ViewModels\PlaylistEntryViewModel.cs" />
    <Compile Include="ViewModels\PlaylistViewModel.cs" />
    <Compile Include="ViewModels\SettingsViewModel.cs" />
    <Compile Include="ViewModels\SongSourceViewModel.cs" />
    <Compile Include="ViewModels\SongViewModelBase.cs" />
    <Compile Include="ViewModels\UpdateViewModel.cs" />
    <Compile Include="ViewModels\YoutubeSongViewModel.cs" />
    <Compile Include="ViewModels\YoutubeViewModel.cs" />
    <Compile Include="ViewSettings.cs" />
    <Compile Include="Views\SettingsView.xaml.cs">
      <DependentUpon>SettingsView.xaml</DependentUpon>
    </Compile>
    <Compile Include="Views\BugReportView.xaml.cs">
      <DependentUpon>BugReportView.xaml</DependentUpon>
    </Compile>
    <Compile Include="Views\CrashView.xaml.cs">
      <DependentUpon>CrashView.xaml</DependentUpon>
    </Compile>
    <Compile Include="Views\ShellView.xaml.cs">
      <DependentUpon>ShellView.xaml</DependentUpon>
    </Compile>
    <Compile Include="App.xaml.cs">
      <DependentUpon>App.xaml</DependentUpon>
      <SubType>Code</SubType>
    </Compile>
    <Compile Include="ViewModels\ShellViewModel.cs" />
    <Page Include="Views\SettingsView.xaml">
      <SubType>Designer</SubType>
      <Generator>MSBuild:Compile</Generator>
    </Page>
    <Page Include="Views\BugReportView.xaml">
      <SubType>Designer</SubType>
      <Generator>MSBuild:Compile</Generator>
    </Page>
    <Page Include="Views\CrashView.xaml">
      <SubType>Designer</SubType>
      <Generator>MSBuild:Compile</Generator>
    </Page>
    <Page Include="Views\ShellView.xaml">
      <Generator>MSBuild:Compile</Generator>
      <SubType>Designer</SubType>
    </Page>
  </ItemGroup>
  <ItemGroup>
    <Compile Include="Properties\AssemblyInfo.cs">
      <SubType>Code</SubType>
    </Compile>
    <Compile Include="Properties\Resources.Designer.cs">
      <AutoGen>True</AutoGen>
      <DesignTime>True</DesignTime>
      <DependentUpon>Resources.resx</DependentUpon>
    </Compile>
    <EmbeddedResource Include="Properties\Resources.resx">
      <Generator>ResXFileCodeGenerator</Generator>
      <LastGenOutput>Resources.Designer.cs</LastGenOutput>
    </EmbeddedResource>
    <None Include="app.config" />
    <None Include="Espera.View_TemporaryKey.pfx" />
    <None Include="packages.config" />
    <AppDesigner Include="Properties\" />
  </ItemGroup>
  <ItemGroup>
    <Resource Include="Images\Add.png" />
    <Resource Include="Images\ApplicationIcon.png" />
    <Resource Include="Images\Mute.png" />
    <Resource Include="Images\Next.png" />
    <Resource Include="Images\Pause.png" />
    <Resource Include="Images\Play.png" />
    <Resource Include="Images\Previous.png" />
    <Resource Include="Images\Settings.png" />
    <Resource Include="Images\Unmute.png" />
  </ItemGroup>
  <ItemGroup>
    <Resource Include="Images\CurrentSongIcon.png" />
  </ItemGroup>
  <ItemGroup>
    <BootstrapperPackage Include=".NETFramework,Version=v4.0">
      <Visible>False</Visible>
      <ProductName>Microsoft .NET Framework 4 %28x86 and x64%29</ProductName>
      <Install>true</Install>
    </BootstrapperPackage>
    <BootstrapperPackage Include="Microsoft.Net.Client.3.5">
      <Visible>False</Visible>
      <ProductName>.NET Framework 3.5 SP1 Client Profile</ProductName>
      <Install>false</Install>
    </BootstrapperPackage>
    <BootstrapperPackage Include="Microsoft.Net.Framework.3.5.SP1">
      <Visible>False</Visible>
      <ProductName>.NET Framework 3.5 SP1</ProductName>
      <Install>false</Install>
    </BootstrapperPackage>
    <BootstrapperPackage Include="Microsoft.Windows.Installer.4.5">
      <Visible>False</Visible>
      <ProductName>Windows Installer 4.5</ProductName>
      <Install>true</Install>
    </BootstrapperPackage>
  </ItemGroup>
  <ItemGroup>
    <Resource Include="ApplicationIcon.ico" />
  </ItemGroup>
  <ItemGroup>
    <Resource Include="Images\NewPlaylist.png" />
  </ItemGroup>
  <ItemGroup>
    <Resource Include="Images\EditPlaylistName.png" />
  </ItemGroup>
  <ItemGroup>
    <Resource Include="Images\Remove.png" />
  </ItemGroup>
  <ItemGroup>
    <Resource Include="Images\ShufflePlaylist.png" />
  </ItemGroup>
  <ItemGroup>
    <Resource Include="Images\CorruptedSong.png" />
  </ItemGroup>
  <ItemGroup>
    <Resource Include="Images\VideoPlayer.png" />
  </ItemGroup>
  <ItemGroup>
    <ProjectReference Include="..\Espera.Core\Espera.Core.csproj">
      <Project>{d4ad0e4a-fecb-4ca9-9258-6bd1f22fac0d}</Project>
      <Name>Espera.Core</Name>
    </ProjectReference>
    <ProjectReference Include="..\Espera.Services\Espera.Services.csproj">
      <Project>{cd457ebc-86cc-434b-bb0d-0db4f93e4a56}</Project>
      <Name>Espera.Services</Name>
    </ProjectReference>
  </ItemGroup>
  <ItemGroup>
    <None Include="Espera.View.nuspec">
      <SubType>Designer</SubType>
    </None>
  </ItemGroup>
  <Import Project="$(MSBuildToolsPath)\Microsoft.CSharp.targets" />
  <Import Project="$(SolutionDir)\.nuget\nuget.targets" />
  <Import Project="..\packages\Microsoft.Bcl.Build.1.0.13\tools\Microsoft.Bcl.Build.targets" Condition="Exists('..\packages\Microsoft.Bcl.Build.1.0.13\tools\Microsoft.Bcl.Build.targets')" />
  <Target Name="EnsureBclBuildImported" BeforeTargets="BeforeBuild" Condition="'$(BclBuildImported)' == ''">
    <Error Condition="!Exists('..\packages\Microsoft.Bcl.Build.1.0.13\tools\Microsoft.Bcl.Build.targets')" Text="This project references NuGet package(s) that are missing on this computer. Enable NuGet Package Restore to download them.  For more information, see http://go.microsoft.com/fwlink/?LinkID=317567." HelpKeyword="BCLBUILD2001" />
    <Error Condition="Exists('..\packages\Microsoft.Bcl.Build.1.0.13\tools\Microsoft.Bcl.Build.targets')" Text="The build restored NuGet packages. Build the project again to include these packages in the build. For more information, see http://go.microsoft.com/fwlink/?LinkID=317568." HelpKeyword="BCLBUILD2002" />
  </Target>
  <!-- To modify your build process, add your task inside one of the targets below and uncomment it. 
       Other similar extension points exist, see Microsoft.Common.targets.
  <Target Name="BeforeBuild">
  </Target>
  <Target Name="AfterBuild">
  </Target>
  -->
</Project><|MERGE_RESOLUTION|>--- conflicted
+++ resolved
@@ -91,17 +91,14 @@
       <SpecificVersion>False</SpecificVersion>
       <HintPath>..\packages\Caliburn.Micro.1.5.2\lib\net45\Caliburn.Micro.dll</HintPath>
     </Reference>
-<<<<<<< HEAD
     <Reference Include="Ionic.Zip">
       <HintPath>..\packages\Shimmer.Core.0.7.4\lib\net40\Ionic.Zip.dll</HintPath>
     </Reference>
     <Reference Include="MahApps.Metro, Version=0.12.0.7, Culture=neutral, processorArchitecture=MSIL">
-=======
     <Reference Include="Lager">
       <HintPath>..\packages\Lager.0.1.0\lib\net45\Lager.dll</HintPath>
     </Reference>
     <Reference Include="MahApps.Metro, Version=0.11.2.24, Culture=neutral, processorArchitecture=MSIL">
->>>>>>> 0948ae4a
       <SpecificVersion>False</SpecificVersion>
       <HintPath>..\packages\MahApps.Metro.0.12.0.7-ALPHA\lib\net45\MahApps.Metro.dll</HintPath>
     </Reference>
