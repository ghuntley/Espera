--- conflicted
+++ resolved
@@ -121,12 +121,9 @@
     <Compile Include="SortOrder.cs" />
     <Compile Include="ViewModels\AdministratorViewModel.cs" />
     <Compile Include="ViewModels\ArtistViewModel.cs" />
-<<<<<<< HEAD
     <Compile Include="ViewModels\DesignTimeSettingsViewModel.cs" />
-=======
     <Compile Include="ViewModels\BugReportViewModel.cs" />
     <Compile Include="ViewModels\CrashViewModel.cs" />
->>>>>>> b2cfa11d
     <Compile Include="ViewModels\DesignTimeShellViewModel.cs" />
     <Compile Include="ViewModels\ISongSourceViewModel.cs" />
     <Compile Include="ViewModels\LocalSongViewModel.cs" />
@@ -139,16 +136,14 @@
     <Compile Include="ViewModels\StatusViewModel.cs" />
     <Compile Include="ViewModels\YoutubeSongViewModel.cs" />
     <Compile Include="ViewModels\YoutubeViewModel.cs" />
-<<<<<<< HEAD
     <Compile Include="Views\SettingsView.xaml.cs">
       <DependentUpon>SettingsView.xaml</DependentUpon>
-=======
+     </Compile>
     <Compile Include="Views\BugReportView.xaml.cs">
       <DependentUpon>BugReportView.xaml</DependentUpon>
     </Compile>
     <Compile Include="Views\CrashView.xaml.cs">
       <DependentUpon>CrashView.xaml</DependentUpon>
->>>>>>> b2cfa11d
     </Compile>
     <Compile Include="Views\ShellView.xaml.cs">
       <DependentUpon>ShellView.xaml</DependentUpon>
@@ -158,15 +153,15 @@
       <SubType>Code</SubType>
     </Compile>
     <Compile Include="ViewModels\ShellViewModel.cs" />
-<<<<<<< HEAD
     <Page Include="Views\SettingsView.xaml">
-=======
+      <SubType>Designer</SubType>
+      <Generator>MSBuild:Compile</Generator>
+    </Page>
     <Page Include="Views\BugReportView.xaml">
       <SubType>Designer</SubType>
       <Generator>MSBuild:Compile</Generator>
     </Page>
     <Page Include="Views\CrashView.xaml">
->>>>>>> b2cfa11d
       <SubType>Designer</SubType>
       <Generator>MSBuild:Compile</Generator>
     </Page>
