--- conflicted
+++ resolved
@@ -125,11 +125,8 @@
     </Reference>
     <Reference Include="ReactiveUI.Routing, Version=4.3.1.0, Culture=neutral, processorArchitecture=MSIL">
       <SpecificVersion>False</SpecificVersion>
-<<<<<<< HEAD
       <HintPath>..\packages\reactiveui-xaml.4.3.1\lib\Net40\ReactiveUI.Routing.dll</HintPath>
-=======
       <HintPath>..\packages\Caliburn.Micro.1.4.1\lib\net40\System.Windows.Interactivity.dll</HintPath>
->>>>>>> 3f79360f
     </Reference>
     <Reference Include="ReactiveUI.Xaml, Version=4.3.1.0, Culture=neutral, processorArchitecture=MSIL">
       <SpecificVersion>False</SpecificVersion>
