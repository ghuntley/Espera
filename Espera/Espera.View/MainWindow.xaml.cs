--- conflicted
+++ resolved
@@ -1,5 +1,4 @@
 ﻿using System;
-using Microsoft.Win32;
 using System.ComponentModel;
 using System.Globalization;
 using System.Linq;
@@ -28,22 +27,6 @@
             Thread.CurrentThread.CurrentUICulture = CultureInfo.GetCultureInfo("en-us");
 
             this.ChangeColor("Blue");
-
-            var VLCcheck = IsApplictionInstalled("VLC");
-
-            if (!VLCcheck)
-            {
-                int tabpageIndexCount = 0; 
-                foreach (TabItem item in locationTab.Items) 
-                { 
-                    if (item.Header.ToString() == "YouTube") 
-                    {
-                        ((TabItem)locationTab.Items[tabpageIndexCount]).IsEnabled = false;
-                        locationTab.SelectedIndex = tabpageIndexCount + 1;
-                    } 
-                    tabpageIndexCount++;
-                }
-            }
         }
 
         private void ChangeColor(string color)
@@ -53,17 +36,11 @@
 
         private void AddSongsButtonClick(object sender, RoutedEventArgs e)
         {
-<<<<<<< HEAD
-            var dialog = new FolderBrowserDialog();
-            dialog.Description = "Choose a folder containing your music";
-            dialog.RootFolder = Environment.SpecialFolder.MyComputer; //Set the root folder to MyComputer otherwise it defaults to Desktop and doesnt allow access to other places.
-=======
             var dialog = new FolderBrowserDialog
             {
                 Description = "Choose a folder containing the music that you want to add to the library"
             };
 
->>>>>>> ceb5eaf4
             dialog.ShowDialog();
 
             string selectedPath = dialog.SelectedPath;
@@ -207,62 +184,5 @@
                 }
             }
         }
-
-        public static bool IsApplictionInstalled(string p_name)
-        {
-            string displayName;
-            RegistryKey key;
-
-            // search in: CurrentUser
-            key = Registry.CurrentUser.OpenSubKey(@"SOFTWARE\Microsoft\Windows\CurrentVersion\Uninstall");
-            foreach (String keyName in key.GetSubKeyNames())
-            {
-                RegistryKey subkey = key.OpenSubKey(keyName);
-                displayName = subkey.GetValue("DisplayName") as string;
-
-                if (displayName != null)
-                {
-                    if (displayName.Contains(p_name) == true)
-                    {
-                        return true;
-                    }
-                }
-            }
-
-            // search in: LocalMachine_32
-            key = Registry.LocalMachine.OpenSubKey(@"SOFTWARE\Microsoft\Windows\CurrentVersion\Uninstall");
-            foreach (String keyName in key.GetSubKeyNames())
-            {
-                RegistryKey subkey = key.OpenSubKey(keyName);
-                displayName = subkey.GetValue("DisplayName") as string;
-                if (displayName != null)
-                {
-                    if (displayName.Contains(p_name) == true)
-                    {
-                        return true;
-                    }
-                }
-            }
-
-            // search in: LocalMachine_64
-            key = Registry.LocalMachine.OpenSubKey(@"SOFTWARE\Wow6432Node\Microsoft\Windows\CurrentVersion\Uninstall");
-            foreach (String keyName in key.GetSubKeyNames())
-            {
-                RegistryKey subkey = key.OpenSubKey(keyName);
-                displayName = subkey.GetValue("DisplayName") as string;
-                if (displayName != null)
-                {
-                    if (displayName.Contains(p_name) == true)
-                    {
-                        return true;
-                    }
-                }
-            }
-
-            // NOT FOUND
-            return false;
-        }
-
-
     }
 }