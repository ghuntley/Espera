﻿using System;
using System.ComponentModel;
using System.Globalization;
using System.Linq;
using System.Threading;
using System.Windows;
using System.Windows.Controls;
using System.Windows.Forms;
using System.Windows.Input;
using Espera.View.ViewModels;
using MahApps.Metro;
using ListView = System.Windows.Controls.ListView;

namespace Espera.View
{
    /// <summary>
    /// Interaction logic for MainWindow.xaml
    /// </summary>
    public partial class MainWindow
    {
        private bool showAdministratorPanel;

        public MainWindow()
        {
            InitializeComponent();

            Thread.CurrentThread.CurrentUICulture = CultureInfo.GetCultureInfo("en-us");

            this.ChangeColor("Blue");
        }

        private void ChangeColor(string color)
        {
            ThemeManager.ChangeTheme(this, ThemeManager.DefaultAccents.First(accent => accent.Name == color), Theme.Dark);
        }

        private void AddSongsButtonClick(object sender, RoutedEventArgs e)
        {
            var dialog = new FolderBrowserDialog();
            dialog.ShowDialog();

            string selectedPath = dialog.SelectedPath;

            if (!String.IsNullOrEmpty(selectedPath))
            {
                this.mainViewModel.AddSongs(selectedPath);
            }
        }

        private void SongDoubleClick(object sender, MouseButtonEventArgs e)
        {
            if (this.mainViewModel.IsAdmin && e.LeftButton == MouseButtonState.Pressed &&
                this.mainViewModel.AddSelectedSongToPlaylistCommand.CanExecute(null))
            {
                this.mainViewModel.AddSelectedSongToPlaylistCommand.Execute(null);
            }
        }

        private void MetroWindowClosing(object sender, CancelEventArgs e)
        {
            this.mainViewModel.Dispose();
        }

        private void PlaylistDoubleClick(object sender, MouseButtonEventArgs e)
        {
            if (this.mainViewModel.PlayCommand.CanExecute(null))
            {
                this.mainViewModel.PlayCommand.Execute(null);
            }
        }

        private void PasswordBox_PasswordChanged(object sender, RoutedEventArgs e)
        {
            this.mainViewModel.AdministratorViewModel.Password = ((PasswordBox)sender).Password;
        }

        private void AdminPanelToggleButton_Click(object sender, RoutedEventArgs e)
        {
            this.showAdministratorPanel = !this.showAdministratorPanel;

            this.adminPanel.Visibility = this.showAdministratorPanel ? Visibility.Visible : Visibility.Collapsed;
        }

        private void RedColorButtonButton_Click(object sender, RoutedEventArgs e)
        {
            this.ChangeColor("Red");
        }

        private void GreenColorButtonButton_Click(object sender, RoutedEventArgs e)
        {
            this.ChangeColor("Green");
        }

        private void BlueColorButtonButton_Click(object sender, RoutedEventArgs e)
        {
            this.ChangeColor("Blue");
        }

        private void PurpleColorButtonButton_Click(object sender, RoutedEventArgs e)
        {
            this.ChangeColor("Purple");
        }

        private void SearchTextBox_KeyUp(object sender, System.Windows.Input.KeyEventArgs e)
        {
            if (e.Key == Key.Enter)
            {
                this.mainViewModel.StartSearch();
                e.Handled = true;
            }
        }

        private void PlaylistKeyUp(object sender, System.Windows.Input.KeyEventArgs e)
        {
            if (e.Key == Key.Delete)
            {
                if (this.mainViewModel.RemoveSelectedPlaylistEntryCommand.CanExecute(null))
                {
                    this.mainViewModel.RemoveSelectedPlaylistEntryCommand.Execute(null);
                }
            }
        }

        private void Playlist_ContextMenuOpening(object sender, ContextMenuEventArgs e)
        {
            if (((ListView)sender).Items.IsEmpty)
            {
                e.Handled = true;
            }
        }

<<<<<<< HEAD
        private void Playlist_SelectionChanged(object sender, SelectionChangedEventArgs e)
        {
            this.mainViewModel.SelectedPlaylistEntries = ((ListView)sender).SelectedItems.Cast<PlaylistEntryViewModel>();
=======
        private void SongList_ContextMenuOpening(object sender, ContextMenuEventArgs e)
        {
            if (((ListView)sender).Items.IsEmpty)
            {
                e.Handled = true;
            }
>>>>>>> 4ce36f9a
        }
    }
}<|MERGE_RESOLUTION|>--- conflicted
+++ resolved
@@ -129,18 +129,17 @@
             }
         }
 
-<<<<<<< HEAD
-        private void Playlist_SelectionChanged(object sender, SelectionChangedEventArgs e)
-        {
-            this.mainViewModel.SelectedPlaylistEntries = ((ListView)sender).SelectedItems.Cast<PlaylistEntryViewModel>();
-=======
         private void SongList_ContextMenuOpening(object sender, ContextMenuEventArgs e)
         {
             if (((ListView)sender).Items.IsEmpty)
             {
                 e.Handled = true;
             }
->>>>>>> 4ce36f9a
+        }
+
+        private void Playlist_SelectionChanged(object sender, SelectionChangedEventArgs e)
+        {
+            this.mainViewModel.SelectedPlaylistEntries = ((ListView)sender).SelectedItems.Cast<PlaylistEntryViewModel>();
         }
     }
 }