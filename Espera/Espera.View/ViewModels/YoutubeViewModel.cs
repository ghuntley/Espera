--- conflicted
+++ resolved
@@ -11,20 +11,26 @@
 {
     public sealed class YoutubeViewModel : NetworkSongViewModel<YoutubeSongViewModel, YoutubeSong>
     {
-<<<<<<< HEAD
-        private readonly Subject<Unit> connectionError;
-        private readonly CoreSettings coreSettings;
-        private readonly ObservableAsPropertyHelper<bool> isNetworkUnavailable;
-        private readonly ReactiveUI.Legacy.ReactiveCommand playNowCommand;
-        private readonly ObservableAsPropertyHelper<YoutubeSongViewModel> selectedSong;
-        private readonly IYoutubeSongFinder songFinder;
-=======
->>>>>>> d5231375
         private readonly ViewSettings viewSettings;
         private SortOrder ratingOrder;
         private SortOrder viewsOrder;
+        private readonly ReactiveUI.Legacy.ReactiveCommand playNowCommand;
+
+        public int RatingColumnWidth
+        {
+            get { return this.viewSettings.YoutubeRatingColumnWidth; }
+            set { this.viewSettings.YoutubeRatingColumnWidth = value; }
+        }
+
+        public ReactiveCommand OrderByViewsCommand { get; private set; }
+
+        public override ReactiveUI.Legacy.ReactiveCommand PlayNowCommand
+        {
+            get { return this.playNowCommand; }
+        }
 
         public YoutubeViewModel(Library library, ViewSettings viewSettings, CoreSettings coreSettings, Guid accessToken, INetworkStatus networkstatus = null, IYoutubeSongFinder songFinder = null)
+            : base(library, accessToken)
             : base(library, accessToken, coreSettings,
                 song => new YoutubeSongViewModel(song, () => coreSettings.YoutubeDownloadPath),
                 networkstatus,
@@ -34,14 +40,13 @@
                 Throw.ArgumentNullException(() => viewSettings);
 
             this.viewSettings = viewSettings;
-<<<<<<< HEAD
-            this.coreSettings = coreSettings;
-            this.songFinder = songFinder ?? new YoutubeSongFinder();
 
             this.connectionError = new Subject<Unit>();
             this.playNowCommand = new ReactiveUI.Legacy.ReactiveCommand(this.Library.LocalAccessControl.ObserveAccessPermission(accessToken)
                 .Select(x => x == AccessPermission.Admin || !this.coreSettings.LockPlayPause));
             this.playNowCommand.RegisterAsyncTask(_ => this.Library.PlayInstantlyAsync(this.SelectedSongs.Select(vm => vm.Model), accessToken));
+            this.OrderByRatingCommand = new ReactiveUI.Legacy.ReactiveCommand();
+            this.OrderByRatingCommand.Subscribe(_ => this.ApplyOrder(SortHelpers.GetOrderByRating, ref this.ratingOrder));
 
             this.selectedSong = this.WhenAnyValue(x => x.SelectedSongs)
                 .Select(x => x == null ? null : (YoutubeSongViewModel)this.SelectedSongs.FirstOrDefault())
@@ -55,14 +60,26 @@
                 .Do(_ => this.Log().Info("Refreshing network availability"))
                 .Select(_ => status.IsAvailable.Do(x => this.Log().Info("Network available: {0}", x))).Switch()
                 .Replay(1).RefCount();
-=======
->>>>>>> d5231375
 
-            this.OrderByRatingCommand = new ReactiveCommand();
-            this.OrderByRatingCommand.Subscribe(_ => this.ApplyOrder(SortHelpers.GetOrderByRating, ref this.ratingOrder));
+            this.isNetworkUnavailable = networkAvailable
+                .Select(x => !x)
+                .Merge(this.connectionError.Select(x => true))
+                .ToProperty(this, x => x.IsNetworkUnavailable);
 
-            this.OrderByViewsCommand = new ReactiveCommand();
-            this.OrderByViewsCommand.Subscribe(_ => this.ApplyOrder(SortHelpers.GetOrderByViews, ref this.viewsOrder));
+            // We need a default sorting order
+            this.OrderByTitle();
+
+            this.WhenAnyValue(x => x.SearchText).Skip(1).Throttle(TimeSpan.FromMilliseconds(500), RxApp.TaskpoolScheduler).Select(_ => Unit.Default)
+                .Merge(networkAvailable.Where(x => x).DistinctUntilChanged().ToUnit())
+                .Select(_ => this.StartSearchAsync().ToObservable())
+                // We don't use SelectMany, because we only care about the latest invocation and
+                // don't want an old, still running request to override a request that is newer and faster
+                .Switch()
+                .Subscribe(x =>
+                {
+                    this.SelectableSongs = x;
+                    this.SelectedSongs = this.SelectableSongs.Take(1).ToList();
+                });
         }
 
         public int DurationColumnWidth
@@ -77,33 +94,8 @@
             set { this.viewSettings.YoutubeLinkColumnWidth = value; }
         }
 
-<<<<<<< HEAD
-        public override ReactiveUI.Legacy.ReactiveCommand PlayNowCommand
-        {
-            get { return this.playNowCommand; }
-        }
-=======
-        public ReactiveCommand OrderByRatingCommand { get; private set; }
+        public ReactiveUI.Legacy.ReactiveCommand OrderByRatingCommand { get; private set; }
 
-        public ReactiveCommand OrderByViewsCommand { get; private set; }
->>>>>>> d5231375
-
-        public int RatingColumnWidth
-        {
-            get { return this.viewSettings.YoutubeRatingColumnWidth; }
-            set { this.viewSettings.YoutubeRatingColumnWidth = value; }
-        }
-
-<<<<<<< HEAD
-        public ReactiveUI.Legacy.ReactiveCommand RefreshNetworkAvailabilityCommand { get; private set; }
-
-        public YoutubeSongViewModel SelectedSong
-        {
-            get { return this.selectedSong.Value; }
-        }
-
-=======
->>>>>>> d5231375
         public int TitleColumnWidth
         {
             get { return this.viewSettings.YoutubeTitleColumnWidth; }
