﻿using Espera.Core;
using Espera.Core.Management;
using Espera.Core.Settings;
using Rareform.Validation;
using ReactiveUI;
using System;
using System.Collections.Generic;
using System.Linq;
using System.Reactive;
using System.Reactive.Linq;
using System.Reactive.Subjects;
using System.Threading.Tasks;

namespace Espera.View.ViewModels
{
    public sealed class YoutubeViewModel : SongSourceViewModel<YoutubeSongViewModel>
    {
        private readonly Subject<Unit> connectionError;
        private readonly CoreSettings coreSettings;
        private readonly ObservableAsPropertyHelper<bool> isNetworkUnavailable;
        private readonly IReactiveCommand playNowCommand;
        private readonly ObservableAsPropertyHelper<YoutubeSongViewModel> selectedSong;
        private readonly IYoutubeSongFinder songFinder;
        private readonly ViewSettings viewSettings;
        private SortOrder durationOrder;
        private bool isSearching;
        private SortOrder ratingOrder;
        private SortOrder titleOrder;
        private SortOrder viewsOrder;

<<<<<<< HEAD
        public YoutubeViewModel(Library library, ViewSettings viewSettings, CoreSettings coreSettings, Guid accessToken)
            : base(library, accessToken)
=======
        public YoutubeViewModel(Library library, ViewSettings viewSettings, CoreSettings coreSettings, INetworkStatus networkstatus = null, IYoutubeSongFinder songFinder = null)
            : base(library)
>>>>>>> c477015b
        {
            if (viewSettings == null)
                Throw.ArgumentNullException(() => viewSettings);

            if (coreSettings == null)
                Throw.ArgumentNullException(() => coreSettings);

            this.viewSettings = viewSettings;
            this.coreSettings = coreSettings;
            this.songFinder = songFinder ?? new YoutubeSongFinder();

            this.connectionError = new Subject<Unit>();

            this.playNowCommand = this.Library.LocalAccessControl.ObserveAccessPermission(accessToken)
                .Select(x => x == AccessPermission.Admin || !this.coreSettings.LockPlayPause)
                .ToCommand();
            this.playNowCommand.RegisterAsyncTask(_ => this.Library.PlayInstantlyAsync(this.SelectedSongs.Select(vm => vm.Model), accessToken));

            this.selectedSong = this.WhenAnyValue(x => x.SelectedSongs)
                .Select(x => x == null ? null : (YoutubeSongViewModel)this.SelectedSongs.FirstOrDefault())
                .ToProperty(this, x => x.SelectedSong);

            var status = (networkstatus ?? new NetworkStatus());
            this.isNetworkUnavailable = status.IsAvailable
                .Select(x => !x)
                .Merge(this.connectionError.Select(x => true))
                .ToProperty(this, x => x.IsNetworkUnavailable);

            // We need a default sorting order
            this.OrderByTitle();

            status.IsAvailable.Where(x => x).Subscribe(async x => await this.StartSearchAsync());
        }

        public int DurationColumnWidth
        {
            get { return this.viewSettings.YoutubeDurationColumnWidth; }
            set { this.viewSettings.YoutubeDurationColumnWidth = value; }
        }

        public bool IsNetworkUnavailable
        {
            get { return this.isNetworkUnavailable.Value; }
        }

        public bool IsSearching
        {
            get { return this.isSearching; }
            private set { this.RaiseAndSetIfChanged(ref this.isSearching, value); }
        }

        public int LinkColumnWidth
        {
            get { return this.viewSettings.YoutubeLinkColumnWidth; }
            set { this.viewSettings.YoutubeLinkColumnWidth = value; }
        }

        public override IReactiveCommand PlayNowCommand
        {
            get { return this.playNowCommand; }
        }

        public int RatingColumnWidth
        {
            get { return this.viewSettings.YoutubeRatingColumnWidth; }
            set { this.viewSettings.YoutubeRatingColumnWidth = value; }
        }

        public YoutubeSongViewModel SelectedSong
        {
            get { return this.selectedSong.Value; }
        }

        public int TitleColumnWidth
        {
            get { return this.viewSettings.YoutubeTitleColumnWidth; }
            set { this.viewSettings.YoutubeTitleColumnWidth = value; }
        }

        public int ViewsColumnWidth
        {
            get { return this.viewSettings.YoutubeViewsColumnWidth; }
            set { this.viewSettings.YoutubeViewsColumnWidth = value; }
        }

        public void OrderByDuration()
        {
            this.ApplyOrder(SortHelpers.GetOrderByDuration<YoutubeSongViewModel>, ref this.durationOrder);
        }

        public void OrderByRating()
        {
            this.ApplyOrder(SortHelpers.GetOrderByRating, ref this.ratingOrder);
        }

        public void OrderByTitle()
        {
            this.ApplyOrder(SortHelpers.GetOrderByTitle<YoutubeSongViewModel>, ref this.titleOrder);
        }

        public void OrderByViews()
        {
            this.ApplyOrder(SortHelpers.GetOrderByViews, ref this.viewsOrder);
        }

        public async Task StartSearchAsync()
        {
            this.IsSearching = true;
            this.SelectedSongs = null;

            try
            {
                IReadOnlyList<YoutubeSong> songs = await this.songFinder.GetSongsAsync(this.SearchText);

                this.SelectableSongs = songs.Select(x => new YoutubeSongViewModel(x, () => this.coreSettings.YoutubeDownloadPath)).ToList();

                this.SelectedSongs = this.SelectableSongs.Take(1).ToList();
            }

            catch (Exception)
            {
                this.connectionError.OnNext(Unit.Default);
            }

            finally
            {
                this.IsSearching = false;
            }
        }
    }
}<|MERGE_RESOLUTION|>--- conflicted
+++ resolved
@@ -28,13 +28,8 @@
         private SortOrder titleOrder;
         private SortOrder viewsOrder;
 
-<<<<<<< HEAD
         public YoutubeViewModel(Library library, ViewSettings viewSettings, CoreSettings coreSettings, Guid accessToken)
             : base(library, accessToken)
-=======
-        public YoutubeViewModel(Library library, ViewSettings viewSettings, CoreSettings coreSettings, INetworkStatus networkstatus = null, IYoutubeSongFinder songFinder = null)
-            : base(library)
->>>>>>> c477015b
         {
             if (viewSettings == null)
                 Throw.ArgumentNullException(() => viewSettings);
@@ -47,7 +42,6 @@
             this.songFinder = songFinder ?? new YoutubeSongFinder();
 
             this.connectionError = new Subject<Unit>();
-
             this.playNowCommand = this.Library.LocalAccessControl.ObserveAccessPermission(accessToken)
                 .Select(x => x == AccessPermission.Admin || !this.coreSettings.LockPlayPause)
                 .ToCommand();
