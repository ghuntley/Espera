--- conflicted
+++ resolved
@@ -21,16 +21,12 @@
             this.youtubeSongFinder = youtubeSongFinder ?? new YoutubeSongFinder();
         }
 
-<<<<<<< HEAD
-        public override ReactiveUI.Legacy.ReactiveCommand PlayNowCommand
-=======
         public override DefaultPlaybackAction DefaultPlaybackAction
         {
             get { throw new NotImplementedException(); }
         }
 
-        public override IReactiveCommand PlayNowCommand
->>>>>>> d5231375
+        public override ReactiveUI.Legacy.ReactiveCommand PlayNowCommand
         {
             get { throw new NotImplementedException(); }
         }
