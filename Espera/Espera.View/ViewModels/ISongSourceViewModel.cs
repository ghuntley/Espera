﻿using System;
using System.Collections.Generic;
using System.Reactive;
using Espera.Core.Settings;
using ReactiveUI;

namespace Espera.View.ViewModels
{
    internal interface ISongSourceViewModel : IReactiveNotifyPropertyChanged
    {
        ReactiveUI.Legacy.ReactiveCommand AddToPlaylistCommand { get; }

<<<<<<< HEAD
        ReactiveUI.Legacy.ReactiveCommand PlayNowCommand { get; }
=======
        DefaultPlaybackAction DefaultPlaybackAction { get; }

        IReactiveCommand PlayNowCommand { get; }
>>>>>>> d5231375

        string SearchText { get; set; }

        IEnumerable<ISongViewModelBase> SelectedSongs { get; set; }

        IObservable<Unit> TimeoutWarning { get; }
    }
}<|MERGE_RESOLUTION|>--- conflicted
+++ resolved
@@ -10,13 +10,9 @@
     {
         ReactiveUI.Legacy.ReactiveCommand AddToPlaylistCommand { get; }
 
-<<<<<<< HEAD
-        ReactiveUI.Legacy.ReactiveCommand PlayNowCommand { get; }
-=======
         DefaultPlaybackAction DefaultPlaybackAction { get; }
 
-        IReactiveCommand PlayNowCommand { get; }
->>>>>>> d5231375
+        ReactiveUI.Legacy.ReactiveCommand PlayNowCommand { get; }
 
         string SearchText { get; set; }
 
