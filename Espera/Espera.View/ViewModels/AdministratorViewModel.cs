﻿using Caliburn.Micro;
using Espera.Core.Management;
using Rareform.Patterns.MVVM;
using Rareform.Validation;
using System.Windows.Input;

namespace Espera.View.ViewModels
{
    public sealed class AdministratorViewModel : PropertyChangedBase
    {
        private readonly Library library;
        private readonly IWindowManager windowManager;
        private bool isWrongPassword;
        private bool show;

        public AdministratorViewModel(Library library, IWindowManager windowManager)
        {
            if (library == null)
                Throw.ArgumentNullException(() => library);

            this.library = library;

            this.windowManager = windowManager;
        }

        public ICommand ChangeToPartyCommand
        {
            get
            {
                return new RelayCommand
                (
                    param =>
                    {
                        this.library.ChangeToParty();
                        this.NotifyOfPropertyChange(() => this.IsParty);
                        this.NotifyOfPropertyChange(() => this.IsAdmin);
                    },
                    param => this.IsAdminCreated
                );
            }
        }

        public ICommand CreateAdminCommand
        {
            get
            {
                return new RelayCommand
                (
                    param =>
                    {
                        this.library.CreateAdmin(this.CreationPassword);

                        this.NotifyOfPropertyChange(() => this.IsAdminCreated);
                        this.NotifyOfPropertyChange(() => this.IsAdmin);
                    },
                    param => !string.IsNullOrWhiteSpace(this.CreationPassword) && !this.IsAdminCreated
                );
            }
        }

        public string CreationPassword { get; set; }

        public bool IsAdmin
        {
            get { return this.library.AccessMode == AccessMode.Administrator; }
        }

        public bool IsAdminCreated
        {
            get { return this.library.IsAdministratorCreated; }
        }

        public bool IsParty
        {
            get { return this.library.AccessMode == AccessMode.Party; }
        }

        public bool IsWrongPassword
        {
            get { return this.isWrongPassword; }
            set
            {
                if (this.IsWrongPassword != value)
                {
                    this.isWrongPassword = value;
                    this.NotifyOfPropertyChange(() => this.IsWrongPassword);
                }
            }
        }

        public ICommand LoginCommand
        {
            get
            {
                return new RelayCommand
                (
                    param =>
                    {
                        try
                        {
                            this.library.ChangeToAdmin(this.LoginPassword);
                            this.IsWrongPassword = false;
                        }

                        catch (WrongPasswordException)
                        {
                            this.IsWrongPassword = true;
                        }

                        this.NotifyOfPropertyChange(() => this.IsAdmin);
                        this.NotifyOfPropertyChange(() => this.IsParty);
                    },
                    param => !string.IsNullOrWhiteSpace(this.LoginPassword)
                );
            }
        }

        public string LoginPassword { get; set; }

<<<<<<< HEAD
=======
        public ICommand OpenLinkCommand
        {
            get
            {
                return new RelayCommand
                (
                    param => Process.Start((string)param)
                );
            }
        }

        public int PlaylistTimeout
        {
            get { return (int)this.library.PlaylistTimeout.TotalSeconds; }
            set { this.library.PlaylistTimeout = TimeSpan.FromSeconds(value); }
        }

        public ICommand ReportBugCommand
        {
            get
            {
                return new RelayCommand(param => this.windowManager.ShowWindow(new BugReportViewModel()));
            }
        }

        public bool Show
        {
            get { return this.show; }
            set
            {
                if (this.Show != value)
                {
                    this.show = value;
                    this.NotifyOfPropertyChange(() => this.Show);
                }
            }
        }

>>>>>>> b2cfa11d
        public bool StreamYoutube
        {
            get { return this.library.StreamYoutube; }
            set { this.library.StreamYoutube = value; }
        }
    }
}<|MERGE_RESOLUTION|>--- conflicted
+++ resolved
@@ -9,18 +9,14 @@
     public sealed class AdministratorViewModel : PropertyChangedBase
     {
         private readonly Library library;
-        private readonly IWindowManager windowManager;
         private bool isWrongPassword;
-        private bool show;
 
-        public AdministratorViewModel(Library library, IWindowManager windowManager)
+        public AdministratorViewModel(Library library)
         {
             if (library == null)
                 Throw.ArgumentNullException(() => library);
 
             this.library = library;
-
-            this.windowManager = windowManager;
         }
 
         public ICommand ChangeToPartyCommand
@@ -117,47 +113,6 @@
 
         public string LoginPassword { get; set; }
 
-<<<<<<< HEAD
-=======
-        public ICommand OpenLinkCommand
-        {
-            get
-            {
-                return new RelayCommand
-                (
-                    param => Process.Start((string)param)
-                );
-            }
-        }
-
-        public int PlaylistTimeout
-        {
-            get { return (int)this.library.PlaylistTimeout.TotalSeconds; }
-            set { this.library.PlaylistTimeout = TimeSpan.FromSeconds(value); }
-        }
-
-        public ICommand ReportBugCommand
-        {
-            get
-            {
-                return new RelayCommand(param => this.windowManager.ShowWindow(new BugReportViewModel()));
-            }
-        }
-
-        public bool Show
-        {
-            get { return this.show; }
-            set
-            {
-                if (this.Show != value)
-                {
-                    this.show = value;
-                    this.NotifyOfPropertyChange(() => this.Show);
-                }
-            }
-        }
-
->>>>>>> b2cfa11d
         public bool StreamYoutube
         {
             get { return this.library.StreamYoutube; }
