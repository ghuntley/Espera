﻿using Caliburn.Micro;
using Espera.Core.Management;
using Espera.View.Properties;
using Rareform.Validation;
using ReactiveUI;
using ReactiveUI.Xaml;
using System;
using System.Diagnostics;
using System.Reactive.Concurrency;
using System.Reactive.Linq;
using System.Reflection;

namespace Espera.View.ViewModels
{
    public sealed class AdministratorViewModel : ReactiveObject
    {
        private readonly ObservableAsPropertyHelper<bool> canCreateAdmin;
        private readonly Library library;
        private readonly IWindowManager windowManager;
        private ObservableAsPropertyHelper<bool> canLogin;
        private string creationPassword;
        private ObservableAsPropertyHelper<bool> isAdmin;
        private ObservableAsPropertyHelper<bool> isParty;
        private bool isWrongPassword;
        private string loginPassword;
        private bool show;

        public AdministratorViewModel(Library library, IWindowManager windowManager)
        {
            if (library == null)
                Throw.ArgumentNullException(() => library);

            this.library = library;

            this.windowManager = windowManager;

            this.ChangeToPartyCommand = new ReactiveCommand(this.WhenAny(x => x.IsAdminCreated, x => x.Value));
            this.ChangeToPartyCommand.Subscribe(p => this.library.ChangeToParty());

            this.canCreateAdmin = this.WhenAny
            (
                x => x.CreationPassword,
                x => !string.IsNullOrWhiteSpace(x.Value) && !this.IsAdminCreated
            )
            .ToProperty(this, x => x.CanCreateAdmin);

            this.CreateAdminCommand = new ReactiveCommand(this.canCreateAdmin,
                ImmediateScheduler.Instance); // Immediate execution, because we set the password to an empty string afterwards
            this.CreateAdminCommand.Subscribe(p =>
            {
                this.library.CreateAdmin(this.CreationPassword);

                this.RaisePropertyChanged(x => x.IsAdminCreated);
            });

            this.canLogin = this.WhenAny(x => x.LoginPassword, x => !string.IsNullOrWhiteSpace(x.Value))
                .ToProperty(this, x => x.CanLogin);

            this.LoginCommand = new ReactiveCommand(this.canLogin,
                ImmediateScheduler.Instance); // Immediate execution, because we set the password to an empty string afterwards
            this.LoginCommand.Subscribe(p =>
            {
                try
                {
                    this.library.ChangeToAdmin(this.LoginPassword);
                    this.IsWrongPassword = false;
                }

                catch (WrongPasswordException)
                {
                    this.IsWrongPassword = true;
                }
            });

            this.OpenLinkCommand = new ReactiveCommand();
            this.OpenLinkCommand.Subscribe(p => Process.Start((string)p));

            this.ReportBugCommand = new ReactiveCommand();
            this.ReportBugCommand.Subscribe(p => this.windowManager.ShowWindow(new BugReportViewModel()));

            Observable.Merge(this.ChangeToPartyCommand, this.CreateAdminCommand, this.LoginCommand)
                .Subscribe(p => this.RaisePropertyChanged(x => x.IsAdmin));

            Observable.Merge(this.ChangeToPartyCommand, this.LoginCommand)
                .Subscribe(p => this.RaisePropertyChanged(x => x.IsParty));

            this.isAdmin = this.library.AccessMode
                .Select(x => x == AccessMode.Administrator)
                .ToProperty(this, x => x.IsAdmin);

            this.isParty = this.library.AccessMode
                .Select(x => x == AccessMode.Party)
                .ToProperty(this, x => x.IsParty);
        }

        public bool CanCreateAdmin
        {
            get { return this.canCreateAdmin.Value; }
        }

        public bool CanLogin
        {
            get { return this.canLogin.Value; }
        }

        public IReactiveCommand ChangeToPartyCommand { get; private set; }

        public IReactiveCommand CreateAdminCommand { get; private set; }

        public string CreationPassword
        {
            private get { return this.creationPassword; }
            set { this.RaiseAndSetIfChanged(value); }
        }

        public string DonationPage
        {
            get { return "https://www.paypal.com/cgi-bin/webscr?cmd=_s-xclick&hosted_button_id=K5AWR8EDG9QJY"; }
        }

        public bool EnablePlaylistTimeout
        {
            get { return this.library.EnablePlaylistTimeout; }
            set
            {
                if (this.library.EnablePlaylistTimeout != value)
                {
                    this.library.EnablePlaylistTimeout = value;

                    this.RaisePropertyChanged(x => x.EnablePlaylistTimeout);
                }
            }
        }

        public bool GoFullScreenOnLock
        {
            get { return Settings.Default.GoFullScreenOnLock; }
            set { Settings.Default.GoFullScreenOnLock = value; }
        }

        public string Homepage
        {
            get { return "http://espera.flagbug.com"; }
        }

        public bool IsAdmin
        {
            get { return this.isAdmin.Value; }
        }

        public bool IsAdminCreated
        {
            get { return this.library.IsAdministratorCreated; }
        }

        public bool IsParty
        {
            get { return this.isParty.Value; }
        }

        public bool IsWrongPassword
        {
            get { return this.isWrongPassword; }
            set { this.RaiseAndSetIfChanged(value); }
        }

        public bool LockLibraryRemoval
        {
            get { return this.library.LockLibraryRemoval; }
            set { this.library.LockLibraryRemoval = value; }
        }

        public bool LockPlaylistRemoval
        {
            get { return this.library.LockPlaylistRemoval; }
            set { this.library.LockPlaylistRemoval = value; }
        }

        public bool LockPlaylistSwitching
        {
            get { return this.library.LockPlaylistSwitching; }
            set { this.library.LockPlaylistSwitching = value; }
        }

        public bool LockPlayPause
        {
            get { return this.library.LockPlayPause; }
            set { this.library.LockPlayPause = value; }
        }

        public bool LockTime
        {
            get { return this.library.LockTime; }
            set { this.library.LockTime = value; }
        }

        public bool LockVolume
        {
            get { return this.library.LockVolume; }
            set { this.library.LockVolume = value; }
        }

        public bool LockWindow
        {
            get { return Settings.Default.LockWindow; }
            set
            {
                if (this.LockWindow != value)
                {
                    Settings.Default.LockWindow = value;
                    this.RaisePropertyChanged(x => x.LockWindow);
                }
            }
        }

        public IReactiveCommand LoginCommand { get; private set; }

        public string LoginPassword
        {
            private get { return this.loginPassword; }
            set { this.RaiseAndSetIfChanged(value); }
        }

        public IReactiveCommand OpenLinkCommand { get; private set; }

        public int PlaylistTimeout
        {
            get { return (int)this.library.PlaylistTimeout.TotalSeconds; }
            set { this.library.PlaylistTimeout = TimeSpan.FromSeconds(value); }
        }

<<<<<<< HEAD
        public IReactiveCommand ReportBugCommand { get; private set; }
=======
        public string ReleaseNotes
        {
            get { return "http://espera.flagbug.com/release-notes"; }
        }

        public ICommand ReportBugCommand
        {
            get
            {
                return new RelayCommand(param => this.windowManager.ShowWindow(new BugReportViewModel()));
            }
        }
>>>>>>> ac0cc52d

        public bool Show
        {
            get { return this.show; }
            set { this.RaiseAndSetIfChanged(value); }
        }

        public bool StreamYoutube
        {
            get { return this.library.StreamYoutube; }
            set { this.library.StreamYoutube = value; }
        }

        public string Version
        {
            get
            {
                Version version = Assembly.GetExecutingAssembly().GetName().Version;

                return String.Format("{0}.{1}.{2}", version.Major, version.Minor, version.Revision);
            }
        }
    }
}<|MERGE_RESOLUTION|>--- conflicted
+++ resolved
@@ -229,22 +229,12 @@
             set { this.library.PlaylistTimeout = TimeSpan.FromSeconds(value); }
         }
 
-<<<<<<< HEAD
+        public string ReleaseNotes
+        {
+            get { return "http://espera.flagbug.com/release-notes"; }
+        }
+
         public IReactiveCommand ReportBugCommand { get; private set; }
-=======
-        public string ReleaseNotes
-        {
-            get { return "http://espera.flagbug.com/release-notes"; }
-        }
-
-        public ICommand ReportBugCommand
-        {
-            get
-            {
-                return new RelayCommand(param => this.windowManager.ShowWindow(new BugReportViewModel()));
-            }
-        }
->>>>>>> ac0cc52d
 
         public bool Show
         {
