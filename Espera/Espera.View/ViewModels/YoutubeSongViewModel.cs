--- conflicted
+++ resolved
@@ -11,13 +11,8 @@
 using System.Threading.Tasks;
 using System.Windows.Media;
 using System.Windows.Media.Imaging;
-<<<<<<< HEAD
-using Espera.Core;
-using ReactiveUI;
 using ReactiveUI.Legacy;
 using Splat;
-=======
->>>>>>> d5231375
 using YoutubeExtractor;
 
 namespace Espera.View.ViewModels
@@ -38,7 +33,6 @@
         public YoutubeSongViewModel(YoutubeSong wrapped, Func<string> downloadPathFunc)
             : base(wrapped)
         {
-<<<<<<< HEAD
             this.OpenPathCommand = new ReactiveUI.Legacy.ReactiveCommand();
             this.OpenPathCommand.Subscribe(x =>
             {
@@ -53,8 +47,6 @@
                 }
             });
 
-=======
->>>>>>> d5231375
             this.hasThumbnail = this.WhenAnyValue(x => x.Thumbnail)
                 .Select(x => x != null)
                 .ToProperty(this, x => x.HasThumbnail);
@@ -133,11 +125,8 @@
             private set { this.RaiseAndSetIfChanged(ref this.isLoadingThumbnail, value); }
         }
 
-<<<<<<< HEAD
         public ReactiveUI.Legacy.ReactiveCommand OpenPathCommand { get; private set; }
 
-=======
->>>>>>> d5231375
         public double? Rating
         {
             get { return ((YoutubeSong)this.Model).Rating; }
