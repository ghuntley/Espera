﻿namespace Espera.View.ViewModels
{
    internal class DesignTimeShellViewModel : ShellViewModel
    {
        public DesignTimeShellViewModel()
<<<<<<< HEAD
            : base(DesignTime.LoadLibrary())
=======
            : base(Library, new WindowManager())
>>>>>>> b2cfa11d
        { }
    }
}<|MERGE_RESOLUTION|>--- conflicted
+++ resolved
@@ -1,13 +1,11 @@
-﻿namespace Espera.View.ViewModels
+﻿using Caliburn.Micro;
+
+namespace Espera.View.ViewModels
 {
     internal class DesignTimeShellViewModel : ShellViewModel
     {
         public DesignTimeShellViewModel()
-<<<<<<< HEAD
-            : base(DesignTime.LoadLibrary())
-=======
-            : base(Library, new WindowManager())
->>>>>>> b2cfa11d
+            : base(DesignTime.LoadLibrary(), new WindowManager())
         { }
     }
 }