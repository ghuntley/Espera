--- conflicted
+++ resolved
@@ -380,11 +380,7 @@
                 (
                     param =>
                     {
-<<<<<<< HEAD
                         this.library.RemoveFromPlaylist(this.SelectedPlaylistEntries.Select(entry => entry.Index));
-=======
-                        this.library.RemoveFromPlaylist(this.SelectedPlaylistEntry.Index);
->>>>>>> 4ce36f9a
 
                         this.OnPropertyChanged(vm => vm.Playlist);
                         this.OnPropertyChanged(vm => vm.SongsRemaining);
