--- conflicted
+++ resolved
@@ -29,17 +29,6 @@
         {
             this.updateSemaphore = new SemaphoreSlim(1, 1);
 
-<<<<<<< HEAD
-=======
-            library.IsUpdating.Where(x => x).Subscribe(p =>
-            {
-                this.RaisePropertyChanged("Artists");
-                this.UpdateSelectableSongs();
-            });
-
-            this.StatusViewModel = new StatusViewModel(library);
-
->>>>>>> 1c679092
             this.artists = new Dictionary<string, ArtistViewModel>();
             this.allArtistsViewModel = new ArtistViewModel("All Artists");
 
@@ -139,41 +128,6 @@
             set { Settings.Default.LocalTitleColumnWidth = value; }
         }
 
-<<<<<<< HEAD
-=======
-        public async void AddSongs(string folderPath)
-        {
-            if (folderPath == null)
-                Throw.ArgumentNullException(() => folderPath);
-
-            string lastArtist = null;
-
-            this.StatusViewModel.IsAdding = true;
-
-            IDisposable songAddedSubscription = this.Library.SongAdded.Subscribe(x =>
-            {
-                this.StatusViewModel.Update(x.Song.OriginalPath, x.ProcessedTagCount, x.TotalTagCount);
-
-                if (x.Song.Artist != lastArtist)
-                {
-                    lastArtist = x.Song.Artist;
-                    this.RaisePropertyChanged("Artists");
-                }
-            });
-
-            IDisposable intervalSubscription = Observable.Interval(TimeSpan.FromSeconds(1.5))
-                .Subscribe(p => this.UpdateSelectableSongs());
-
-            await this.Library.AddLocalSongsAsync(folderPath);
-
-            songAddedSubscription.Dispose();
-            intervalSubscription.Dispose();
-
-            this.UpdateSelectableSongs();
-            this.StatusViewModel.Reset();
-        }
-
->>>>>>> 1c679092
         public void OrderByAlbum()
         {
             this.ApplyOrder(SortHelpers.GetOrderByAlbum<LocalSongViewModel>, ref this.albumOrder);
