--- conflicted
+++ resolved
@@ -64,15 +64,10 @@
             IObservable<bool> networkAvailable = this.RefreshNetworkAvailabilityCommand.ToUnit()
                 .StartWith(Unit.Default)
                 .Do(_ => this.Log().Info("Refreshing network availability"))
-<<<<<<< HEAD
-                .Select(_ => status.IsAvailable.Do(x => this.Log().Info("Network available: {0}", x)))
+                .Select(_ => status.GetIsAvailableAsync().Do(x => this.Log().Info("Network available: {0}", x)))
                 .Switch()
                 .Replay(1)
                 .RefCount();
-=======
-                .Select(_ => status.GetIsAvailableAsync().Do(x => this.Log().Info("Network available: {0}", x))).Switch()
-                .Replay(1).RefCount();
->>>>>>> 052ce3c0
 
             this.isNetworkUnavailable = networkAvailable
                 .Select(x => !x)
