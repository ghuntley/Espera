﻿using Espera.Services;
using ReactiveUI;
using ReactiveUI.Xaml;
using System;
using System.Reactive.Linq;
using System.Reflection;

namespace Espera.View.ViewModels
{
    internal class CrashViewModel : ReactiveObject
    {
        private readonly Exception exception;
        private readonly string version;
        private bool? sendingSucceeded;

        public CrashViewModel(Exception exception)
        {
            this.exception = exception;
            this.version = Assembly.GetExecutingAssembly().GetName().Version.ToString();

            this.SubmitCrashReport = new ReactiveCommand(
                this.WhenAny(x => x.SendingSucceeded, x => x.Value)
                .Select(x => x == null || !x.Value));

            this.SubmitCrashReport.Subscribe(x =>
            {
                try
                {
                    FogBugzService.SubmitCrashReport(this.exception.Message, this.exception.StackTrace);

                    this.sendingSucceeded = true;
                }

                catch (Exception)
                {
                    this.SendingSucceeded = false;
                }
            });
        }

        public string ReportContent
        {
            get { return "Version " + this.version + "\n\n" + this.exception.Message + "\n\n" + exception.StackTrace; }
        }

        public bool? SendingSucceeded
        {
            get { return this.sendingSucceeded; }
            private set { this.RaiseAndSetIfChanged(value); }
        }

<<<<<<< HEAD
        public IReactiveCommand SubmitCrashReport { get; private set; }
=======
        public ICommand SubmitCrashReport
        {
            get
            {
                return new RelayCommand
                (
                    param =>
                    {
                        try
                        {
                            FogBugzService.SubmitReport(this.ReportContent);

                            this.SendingSucceeded = true;
                        }

                        catch (Exception)
                        {
                            this.SendingSucceeded = false;
                        }
                    },
                    param => this.SendingSucceeded == null || !this.SendingSucceeded.Value
                );
            }
        }
>>>>>>> be4c0235
    }
}<|MERGE_RESOLUTION|>--- conflicted
+++ resolved
@@ -26,7 +26,7 @@
             {
                 try
                 {
-                    FogBugzService.SubmitCrashReport(this.exception.Message, this.exception.StackTrace);
+                    FogBugzService.SubmitReport(this.ReportContent);
 
                     this.sendingSucceeded = true;
                 }
@@ -49,33 +49,6 @@
             private set { this.RaiseAndSetIfChanged(value); }
         }
 
-<<<<<<< HEAD
         public IReactiveCommand SubmitCrashReport { get; private set; }
-=======
-        public ICommand SubmitCrashReport
-        {
-            get
-            {
-                return new RelayCommand
-                (
-                    param =>
-                    {
-                        try
-                        {
-                            FogBugzService.SubmitReport(this.ReportContent);
-
-                            this.SendingSucceeded = true;
-                        }
-
-                        catch (Exception)
-                        {
-                            this.SendingSucceeded = false;
-                        }
-                    },
-                    param => this.SendingSucceeded == null || !this.SendingSucceeded.Value
-                );
-            }
-        }
->>>>>>> be4c0235
     }
 }