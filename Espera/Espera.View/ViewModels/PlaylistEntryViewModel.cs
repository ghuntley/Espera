﻿using Espera.Core;
<<<<<<< HEAD
using Rareform.Validation;
using ReactiveUI;
=======
using Espera.Core.Management;
>>>>>>> 035ea177
using System;
using System.Reactive;
using System.Reactive.Linq;

namespace Espera.View.ViewModels
{
    public sealed class PlaylistEntryViewModel : SongViewModelBase
    {
<<<<<<< HEAD
        private readonly ObservableAsPropertyHelper<int> cachingProgress;
        private readonly ObservableAsPropertyHelper<bool> hasCachingFailed;
        private readonly ObservableAsPropertyHelper<bool> showCaching;
=======
        private readonly PlaylistEntry entry;
        private bool hasCachingFailed;
>>>>>>> 035ea177
        private bool isInactive;
        private bool isPlaying;

        public PlaylistEntryViewModel(PlaylistEntry entry)
            : base(entry.Song)
        {
            this.entry = entry;

            this.cachingProgress = this.Model.CachingProgress
                .DistinctUntilChanged()
                .ToProperty(this, x => x.CacheProgress);

            this.hasCachingFailed = this.Model.CachingFailed.Select(x => true)
                .ToProperty(this, x => x.HasCachingFailed);

            this.showCaching = this.Model.CachingCompleted.StartWith(Unit.Default)
                .CombineLatest(this.Model.CachingProgress.DistinctUntilChanged(), (unit, progress) => progress)
                .Select(progress => this.Model.HasToCache && progress != 100 || this.HasCachingFailed)
                .ToProperty(this, x => x.ShowCaching);

            this.Model.Corrupted.Subscribe(x => this.RaisePropertyChanged(p => p.IsCorrupted));
        }

        public int CacheProgress
        {
            get { return this.cachingProgress.Value; }
        }

        public bool HasCachingFailed
        {
            get { return this.hasCachingFailed.Value; }
        }

        public int Index
        {
            get { return this.entry.Index; }
        }

        public bool IsCorrupted
        {
            get { return this.Model.IsCorrupted; }
        }

        public bool IsInactive
        {
            get { return this.isInactive; }
            set { this.RaiseAndSetIfChanged(value); }
        }

        public bool IsPlaying
        {
            get { return this.isPlaying; }
            set { this.RaiseAndSetIfChanged(value); }
        }

        public bool ShowCaching
        {
            get { return this.showCaching.Value; }
        }

        public string Source
        {
            get
            {
                if (this.Model is LocalSong)
                {
                    return "Local";
                }

                if (this.Model is YoutubeSong)
                {
                    return "YouTube";
                }

                throw new InvalidOperationException();
            }
        }
    }
}<|MERGE_RESOLUTION|>--- conflicted
+++ resolved
@@ -1,10 +1,6 @@
 ﻿using Espera.Core;
-<<<<<<< HEAD
-using Rareform.Validation;
+using Espera.Core.Management;
 using ReactiveUI;
-=======
-using Espera.Core.Management;
->>>>>>> 035ea177
 using System;
 using System.Reactive;
 using System.Reactive.Linq;
@@ -13,14 +9,10 @@
 {
     public sealed class PlaylistEntryViewModel : SongViewModelBase
     {
-<<<<<<< HEAD
+        private readonly PlaylistEntry entry;
         private readonly ObservableAsPropertyHelper<int> cachingProgress;
         private readonly ObservableAsPropertyHelper<bool> hasCachingFailed;
         private readonly ObservableAsPropertyHelper<bool> showCaching;
-=======
-        private readonly PlaylistEntry entry;
-        private bool hasCachingFailed;
->>>>>>> 035ea177
         private bool isInactive;
         private bool isPlaying;
 
