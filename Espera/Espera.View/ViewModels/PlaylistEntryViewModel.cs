--- conflicted
+++ resolved
@@ -2,17 +2,20 @@
 using Espera.Core.Management;
 using ReactiveUI;
 using System;
+using System.Diagnostics;
 using System.Reactive;
+using System.Reactive.Disposables;
 using System.Reactive.Linq;
 
 namespace Espera.View.ViewModels
 {
     public sealed class PlaylistEntryViewModel : SongViewModelBase, IDisposable
     {
+        private readonly ObservableAsPropertyHelper<int> cachingProgress;
         private readonly PlaylistEntry entry;
-        private readonly ObservableAsPropertyHelper<int> cachingProgress;
         private readonly ObservableAsPropertyHelper<bool> hasCachingFailed;
         private readonly ObservableAsPropertyHelper<bool> showCaching;
+        private CompositeDisposable disposable;
         private bool isInactive;
         private bool isPlaying;
 
@@ -21,7 +24,8 @@
         {
             this.entry = entry;
 
-<<<<<<< HEAD
+            this.disposable = new CompositeDisposable();
+
             this.cachingProgress = this.Model.CachingProgress
                 .DistinctUntilChanged()
                 .ToProperty(this, x => x.CacheProgress);
@@ -34,19 +38,12 @@
                 .Select(progress => this.Model.HasToCache && progress != 100 || this.HasCachingFailed)
                 .ToProperty(this, x => x.ShowCaching);
 
-            this.Model.Corrupted.Subscribe(x => this.RaisePropertyChanged(p => p.IsCorrupted));
-=======
-            if (this.Model.HasToCache && !this.Model.IsCached)
-            {
-                this.Model.CachingProgressChanged += this.CachingProgressChanged;
+            this.disposable.Add(this.Model.Corrupted.Subscribe(x => this.RaisePropertyChanged(p => p.IsCorrupted)));
+        }
 
-                this.Model.CachingFailed += this.OnCachingFailed;
-
-                this.Model.CachingCompleted += this.OnCachingCompleted;
-            }
-
-            this.Model.Corrupted -= OnCorrupted;
->>>>>>> d57233c7
+        ~PlaylistEntryViewModel()
+        {
+            Debug.WriteLine(string.Format("Destroying PlaylistEntryViewModel {0}", this.Path));
         }
 
         public int CacheProgress
@@ -106,36 +103,10 @@
 
         public void Dispose()
         {
-            if (this.Model.HasToCache && !this.Model.IsCached)
-            {
-                this.Model.CachingProgressChanged -= this.CachingProgressChanged;
-
-                this.Model.CachingFailed -= this.OnCachingFailed;
-
-                this.Model.CachingCompleted -= this.OnCachingCompleted;
-            }
-
-            this.Model.Corrupted -= this.OnCorrupted;
-        }
-
-        private void CachingProgressChanged(object sender, EventArgs e)
-        {
-            this.NotifyOfPropertyChange(() => this.CacheProgress);
-        }
-
-        private void OnCachingCompleted(object sender, EventArgs eventArgs)
-        {
-            this.NotifyOfPropertyChange(() => this.ShowCaching);
-        }
-
-        private void OnCachingFailed(object sender, EventArgs eventArgs)
-        {
-            this.HasCachingFailed = true;
-        }
-
-        private void OnCorrupted(object sender, EventArgs eventArgs)
-        {
-            this.NotifyOfPropertyChange(() => this.IsCorrupted);
+            this.cachingProgress.Dispose();
+            this.hasCachingFailed.Dispose();
+            this.showCaching.Dispose();
+            this.disposable.Dispose();
         }
     }
 }