--- conflicted
+++ resolved
@@ -31,13 +31,9 @@
             this.selectableSongs = Enumerable.Empty<T>();
             this.timeoutWarning = new Subject<Unit>();
 
-<<<<<<< HEAD
-            this.AddToPlaylistCommand = new ReactiveUI.Legacy.ReactiveCommand(this.WhenAnyValue(x => x.SelectedSongs, x => x != null && x.Any()));
-=======
             this.ApplyOrder(SortHelpers.GetOrderByTitle<T>, ref this.titleOrder);
 
-            this.AddToPlaylistCommand = this.WhenAnyValue(x => x.SelectedSongs, x => x != null && x.Any()).ToCommand();
->>>>>>> d5231375
+            this.AddToPlaylistCommand = new ReactiveUI.Legacy.ReactiveCommand(this.WhenAnyValue(x => x.SelectedSongs, x => x != null && x.Any()));
             this.AddToPlaylistCommand.Subscribe(x =>
             {
                 if (this.library.RemainingPlaylistTimeout > TimeSpan.Zero)
@@ -89,15 +85,11 @@
             get { return this.isAdmin.Value; }
         }
 
-<<<<<<< HEAD
-        public abstract ReactiveUI.Legacy.ReactiveCommand PlayNowCommand { get; }
-=======
         public ReactiveCommand OrderByDurationCommand { get; private set; }
 
         public ReactiveCommand OrderByTitleCommand { get; private set; }
 
-        public abstract IReactiveCommand PlayNowCommand { get; }
->>>>>>> d5231375
+        public abstract ReactiveUI.Legacy.ReactiveCommand PlayNowCommand { get; }
 
         public string SearchText
         {
