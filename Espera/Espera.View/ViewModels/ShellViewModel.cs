﻿using Caliburn.Micro;
using Espera.Core;
using Espera.Core.Management;
using Espera.View.Properties;
using Rareform.Extensions;
using Rareform.Patterns.MVVM;
using ReactiveUI;
using ReactiveUI.Xaml;
using System;
using System.Collections.Generic;
using System.Linq;
using System.Reactive.Concurrency;
using System.Reactive.Linq;
using System.Timers;
using System.Windows.Input;

namespace Espera.View.ViewModels
{
    internal class ShellViewModel : ReactiveObject, IDisposable
    {
        private readonly ObservableAsPropertyHelper<bool> canModifyWindow;
        private readonly ObservableAsPropertyHelper<ISongSourceViewModel> currentSongSource;
        private readonly ObservableAsPropertyHelper<bool> isAdmin;
        private readonly Library library;
        private readonly ReactiveCollection<PlaylistViewModel> playlists;
        private readonly Timer playlistTimeoutUpdateTimer;
        private readonly ObservableAsPropertyHelper<bool> showPlaylistTimeout;
        private readonly Timer updateTimer;
        private bool displayTimeoutWarning;
        private bool isLocal;
        private bool isYoutube;
        private IEnumerable<PlaylistEntryViewModel> selectedPlaylistEntries;

        public ShellViewModel(Library library, IWindowManager windowManager)
        {
            this.library = library;

            this.library.Initialize();

            this.library.SongStarted += (sender, args) => this.HandleSongStarted();
            this.library.SongFinished += (sender, args) => this.HandleSongFinished();
            this.library.SongCorrupted += (sender, args) => this.HandleSongCorrupted();
            this.library.AccessMode.Subscribe(x => this.UpdateUserAccess());
            this.UpdateScreenState = this.library.AccessMode;
            this.library.PlaylistChanged += (sender, e) => this.UpdatePlaylist();

            if (!this.library.Playlists.Any())
            {
                this.library.AddAndSwitchToPlaylist(this.GetNewPlaylistName());
            }

            else
            {
                this.library.SwitchToPlaylist(this.library.Playlists.First());
            }

            this.SettingsViewModel = new SettingsViewModel(this.library, windowManager);

            this.LocalViewModel = new LocalViewModel(this.library);
            this.YoutubeViewModel = new YoutubeViewModel(this.library);
            Observable.CombineLatest(this.LocalViewModel.TimeoutWarning, this.YoutubeViewModel.TimeoutWarning)
                .Subscribe(x => this.TriggerTimeoutWarning());

            this.updateTimer = new Timer(333);
            this.updateTimer.Elapsed += (sender, e) => this.UpdateCurrentTime();

            this.playlistTimeoutUpdateTimer = new Timer(333);
            this.playlistTimeoutUpdateTimer.Elapsed += (sender, e) => this.UpdateRemainingPlaylistTimeout();
            this.playlistTimeoutUpdateTimer.Start();

            this.currentSongSource = this.WhenAny(x => x.IsLocal, x => x.IsYoutube,
                (x1, x2) => x1.Value ? (ISongSourceViewModel)this.LocalViewModel : this.YoutubeViewModel)
                .ToProperty(this, x => x.CurrentSongSource, null, ImmediateScheduler.Instance);

            IObservable<bool> isAdminObservable = this.library.AccessMode
                .Select(x => x == AccessMode.Administrator);

            this.isAdmin = isAdminObservable
                .ToProperty(this, x => x.IsAdmin, true);

            this.showPlaylistTimeout = isAdminObservable
                .CombineLatest(this.WhenAny(x => x.SettingsViewModel.EnablePlaylistTimeout, x => x.Value), (isAdmin, enableTimeout) => !isAdmin && enableTimeout)
                .ToProperty(this, x => x.ShowPlaylistTimeout);

            this.MuteCommand = new ReactiveCommand(this.isAdmin);
            this.MuteCommand.Subscribe(x => this.Volume = 0);

            this.UnMuteCommand = new ReactiveCommand(this.isAdmin);
            this.UnMuteCommand.Subscribe(x => this.Volume = 1);

            this.canModifyWindow = isAdminObservable
                .Select(isAdmin => isAdmin || !Settings.Default.LockWindow)
                .ToProperty(this, x => x.CanModifyWindow);

            this.AddPlaylistCommand = new ReactiveCommand(this.WhenAny(x => x.CanSwitchPlaylist, x => x.Value));
            this.AddPlaylistCommand.Subscribe(x => this.AddPlaylist());

            this.playlists = this.library.Playlists.CreateDerivedCollection(this.CreatePlaylistViewModel);

            this.ShowSettingsCommand = new ReactiveCommand();
            this.ShowSettingsCommand.Subscribe(x => this.SettingsViewModel.HandleSettings());

            this.ShufflePlaylistCommand = new ReactiveCommand();
            this.ShufflePlaylistCommand.Subscribe(x =>
            {
                this.library.ShufflePlaylist();

                this.UpdatePlaylist();
            });

            this.PauseContinueCommand = new ReactiveCommand(this
                .WhenAny(x => x.IsPlaying, x => x.Value)
                .Select(x => x ? this.PauseCommand.CanExecute(null) : this.PlayCommand.CanExecute(null)));
            this.PauseContinueCommand.Where(x => this.IsPlaying).Subscribe(x => this.PauseCommand.Execute(null));
            this.PauseContinueCommand.Where(x => !this.IsPlaying).Subscribe(x => this.PlayCommand.Execute(false));

            IObservable<bool> canEditPlaylist = this
                .WhenAny(x => x.CanSwitchPlaylist, x => x.CurrentPlaylist, (x1, x2) => x1.Value && !x2.Value.Model.IsTemporary);
            this.EditPlaylistNameCommand = new ReactiveCommand(canEditPlaylist);
            this.EditPlaylistNameCommand.Subscribe(x => this.CurrentPlaylist.EditName = true);

            this.IsLocal = true;
        }

        public event EventHandler VideoPlayerCallbackChanged
        {
            add { this.library.VideoPlayerCallbackChanged += value; }
            remove { this.library.VideoPlayerCallbackChanged -= value; }
        }

        public IReactiveCommand AddPlaylistCommand { get; private set; }

        public bool CanChangeTime
        {
            get { return this.library.CanChangeTime; }
        }

        public bool CanChangeVolume
        {
            get { return this.library.CanChangeVolume; }
        }

        /// <summary>
        /// Gets a value indicating whether the window can be minimized, maximized or closed
        /// </summary>
        public bool CanModifyWindow
        {
            get { return this.canModifyWindow.Value; }
        }

        public bool CanSwitchPlaylist
        {
            get { return this.library.CanSwitchPlaylist; }
        }

        public PlaylistViewModel CurrentEditedPlaylist
        {
            get { return this.Playlists.SingleOrDefault(playlist => playlist.EditName); }
        }

        public PlaylistViewModel CurrentPlaylist
        {
            get { return this.playlists == null ? null : this.playlists.SingleOrDefault(vm => vm.Model == this.library.CurrentPlaylist); }
            set
            {
                if (value != null) // There always has to be a playlist selected
                {
                    this.library.SwitchToPlaylist(value.Model);
                    this.RaisePropertyChanged(x => x.CurrentPlaylist);
                }
            }
        }

        public int CurrentSeconds
        {
            get { return (int)this.CurrentTime.TotalSeconds; }
            set { this.library.CurrentTime = TimeSpan.FromSeconds(value); }
        }

        public ISongSourceViewModel CurrentSongSource
        {
            get { return this.currentSongSource.Value; }
        }

        public TimeSpan CurrentTime
        {
            get { return this.library.CurrentTime; }
        }

        public bool DisplayTimeoutWarning
        {
            get { return this.displayTimeoutWarning; }
            set { this.RaiseAndSetIfChanged(value); }
        }

        public IReactiveCommand EditPlaylistNameCommand { get; private set; }

        public bool IsAdmin
        {
            get { return this.isAdmin.Value; }
        }

        public bool IsLocal
        {
            get { return this.isLocal; }
            set { this.RaiseAndSetIfChanged(value); }
        }

        public bool IsPlaying
        {
            get { return this.library.IsPlaying; }
        }

        public bool IsYoutube
        {
            get { return this.isYoutube; }
            set { this.RaiseAndSetIfChanged(value); }
        }

        public LocalViewModel LocalViewModel { get; private set; }

        /// <summary>
        /// Sets the volume to the lowest possible value.
        /// </summary>
        public IReactiveCommand MuteCommand { get; private set; }

        /// <summary>
        /// Plays the next song in the playlist.
        /// </summary>
        public ICommand NextSongCommand
        {
            get
            {
                return new RelayCommand
                (
                    param => this.library.PlayNextSong(),
                    param => this.IsAdmin && this.library.CanPlayNextSong
                );
            }
        }

        /// <summary>
        /// Pauses the currently played song.
        /// </summary>
        public ICommand PauseCommand
        {
            get
            {
                return new RelayCommand
                (
                    param =>
                    {
                        this.library.PauseSong();
                        this.updateTimer.Stop();
                        this.RaisePropertyChanged(x => x.IsPlaying);
                    },
                    param => (this.IsAdmin || !this.library.LockPlayPause) && this.IsPlaying
                );
            }
        }

        /// <summary>
        /// A command that decided whether the songs should be paused or continued.
        /// </summary>
        public IReactiveCommand PauseContinueCommand { get; private set; }

        /// <summary>
        /// Plays the song that is currently selected in the playlist or continues the song if it is paused.
        /// </summary>
        public ICommand PlayCommand
        {
            get
            {
                return new RelayCommand
                (
                    param =>
                    {
                        if (this.library.IsPaused || this.library.LoadedSong != null)
                        {
                            this.library.ContinueSong();
                            this.updateTimer.Start();
                            this.RaisePropertyChanged(x => x.IsPlaying);
                        }

                        else
                        {
                            this.library.PlaySong(this.SelectedPlaylistEntries.First().Index);
                        }
                    },
                    param =>

                        // The admin can always play, but if we are in party mode, we have to check whether it is allowed to play
                        (this.IsAdmin || !this.library.LockPlayPause) &&

                        // If exactly one song is selected, the command can be executed
                        (this.SelectedPlaylistEntries != null && this.SelectedPlaylistEntries.Count() == 1 ||

                        // If the current song is paused, the command can be executed
                        (this.library.LoadedSong != null || this.library.IsPaused))
                );
            }
        }

        public int PlaylistAlbumColumnWidth
        {
            get { return Settings.Default.PlaylistAlbumColumnWidth; }
            set { Settings.Default.PlaylistAlbumColumnWidth = value; }
        }

        public int PlaylistArtistColumnWidth
        {
            get { return Settings.Default.PlaylistArtistColumnWidth; }
            set { Settings.Default.PlaylistArtistColumnWidth = value; }
        }

        public int PlaylistCachingProgressColumnWidth
        {
            get { return Settings.Default.PlaylistCachingProgressColumnWidth; }
            set { Settings.Default.PlaylistCachingProgressColumnWidth = value; }
        }

        public int PlaylistDurationColumnWidth
        {
            get { return Settings.Default.PlaylistDurationColumnWidth; }
            set { Settings.Default.PlaylistDurationColumnWidth = value; }
        }

        public int PlaylistGenreColumnWidth
        {
            get { return Settings.Default.PlaylistGenreColumnWidth; }
            set { Settings.Default.PlaylistGenreColumnWidth = value; }
        }

        // Save the playlist height as string, so that the initial value can be "*"
        public string PlaylistHeight
        {
            get { return Settings.Default.PlaylistHeight; }
            set { Settings.Default.PlaylistHeight = value; }
        }

        public IReactiveCollection<PlaylistViewModel> Playlists
        {
            get { return this.playlists; }
        }

        public int PlaylistSourceColumnWidth
        {
            get { return Settings.Default.PlaylistSourceColumnWidth; }
            set { Settings.Default.PlaylistSourceColumnWidth = value; }
        }

        public int PlaylistTitleColumnWidth
        {
            get { return Settings.Default.PlaylistTitleColumnWidth; }
            set { Settings.Default.PlaylistTitleColumnWidth = value; }
        }

        public ICommand PlayOverrideCommand
        {
            get
            {
                return new RelayCommand
                (
                    param => this.library.PlaySong(this.SelectedPlaylistEntries.First().Index),
                    param => (this.IsAdmin || !this.library.LockPlayPause) && (this.SelectedPlaylistEntries != null && this.SelectedPlaylistEntries.Count() == 1)
               );
            }
        }

        /// <summary>
        /// Plays the song that is before the currently played song in the playlist.
        /// </summary>
        public ICommand PreviousSongCommand
        {
            get
            {
                return new RelayCommand
                (
                    param => this.library.PlayPreviousSong(),
                    param => this.IsAdmin && this.library.CanPlayPreviousSong
                );
            }
        }

        public TimeSpan RemainingPlaylistTimeout
        {
            get { return this.library.RemainingPlaylistTimeout; }
        }

        public ICommand RemovePlaylistCommand
        {
            get
            {
                return new RelayCommand
                (
                    param =>
                    {
                        int index = this.playlists.IndexOf(this.CurrentPlaylist);

<<<<<<< HEAD
                        this.library.RemovePlaylist(this.CurrentPlaylist.Model);
=======
                        this.CurrentPlaylist.Dispose();
                        this.library.RemovePlaylist(this.CurrentPlaylist.Name);
>>>>>>> 66e78bdb

                        if (!this.library.Playlists.Any())
                        {
                            this.AddPlaylist();
                        }

                        if (this.playlists.Count > index)
                        {
                            this.CurrentPlaylist = this.playlists[index];
                        }

                        else if (this.playlists.Count >= 1)
                        {
                            this.CurrentPlaylist = this.playlists[index - 1];
                        }

                        else
                        {
                            this.CurrentPlaylist = this.playlists[0];
                        }

                        this.RaisePropertyChanged(x => x.Playlists);
                    },
                    param => this.CurrentEditedPlaylist != null || this.CurrentPlaylist != null
                );
            }
        }

        public ICommand RemoveSelectedPlaylistEntriesCommand
        {
            get
            {
                return new RelayCommand
                (
                    param => this.library.RemoveFromPlaylist(this.SelectedPlaylistEntries.Select(entry => entry.Index)),
                    param => this.SelectedPlaylistEntries != null
                        && this.SelectedPlaylistEntries.Any()
                        && (this.IsAdmin || !this.library.LockPlaylistRemoval)
                );
            }
        }

        public IEnumerable<PlaylistEntryViewModel> SelectedPlaylistEntries
        {
            get { return this.selectedPlaylistEntries; }
            set
            {
                if (this.SelectedPlaylistEntries != value)
                {
                    this.selectedPlaylistEntries = value;
                    this.RaisePropertyChanged(x => x.SelectedPlaylistEntries);
                    this.RaisePropertyChanged(x => x.PlayCommand);
                }
            }
        }

        public SettingsViewModel SettingsViewModel { get; private set; }

        public bool ShowPlaylistTimeout
        {
            get { return this.showPlaylistTimeout.Value; }
        }

        public IReactiveCommand ShowSettingsCommand { get; private set; }

        public IReactiveCommand ShufflePlaylistCommand { get; private set; }

        public int TotalSeconds
        {
            get { return (int)this.TotalTime.TotalSeconds; }
        }

        public TimeSpan TotalTime
        {
            get { return this.library.TotalTime; }
        }

        /// <summary>
        /// Sets the volume to the highest possible value.
        /// </summary>
        public IReactiveCommand UnMuteCommand { get; private set; }

        /// <summary>
        /// Occurs when the view should update the screen state to maximized state or restore it to normal state
        /// </summary>
        public IObservable<AccessMode> UpdateScreenState { get; private set; }

        public IVideoPlayerCallback VideoPlayerCallback
        {
            get { return this.library.VideoPlayerCallback; }
        }

        public double Volume
        {
            get { return this.library.Volume; }
            set
            {
                this.library.Volume = (float)value;
                this.RaisePropertyChanged(x => x.Volume);
            }
        }

        public YoutubeViewModel YoutubeViewModel { get; private set; }

        public void Dispose()
        {
            Settings.Default.Save();

            this.library.Save();
            this.library.Dispose();

            this.playlistTimeoutUpdateTimer.Dispose();
            this.updateTimer.Dispose();
        }

        private void AddPlaylist()
        {
            this.library.AddAndSwitchToPlaylist(this.GetNewPlaylistName());

            this.CurrentPlaylist = this.playlists.Last();
            this.CurrentPlaylist.EditName = true;
        }

        private PlaylistViewModel CreatePlaylistViewModel(Playlist playlist)
        {
            return new PlaylistViewModel(playlist, name => this.playlists.Count(p => p.Name == name) == 1);
        }

        private string GetNewPlaylistName()
        {
            string newName = (this.playlists ?? Enumerable.Empty<PlaylistViewModel>())
                .Select(playlist => playlist.Name)
                .CreateUnique(i =>
                {
                    string name = "New Playlist";

                    if (i > 1)
                    {
                        name += " " + i;
                    }

                    return name;
                });

            return newName;
        }

        private void HandleSongCorrupted()
        {
            this.RaisePropertyChanged(x => x.IsPlaying);
            this.RaisePropertyChanged(x => x.CurrentPlaylist);
        }

        private void HandleSongFinished()
        {
            // We need this check, to avoid that the pause/play button changes its state,
            // when the library starts the next song
            if (!this.library.CanPlayNextSong)
            {
                this.RaisePropertyChanged(x => x.IsPlaying);
            }

            this.RaisePropertyChanged(x => x.PreviousSongCommand);

            this.updateTimer.Stop();
        }

        private void HandleSongStarted()
        {
            this.UpdateTotalTime();

            this.RaisePropertyChanged(x => x.IsPlaying);

            this.RaisePropertyChanged(x => x.PlayCommand);

            this.updateTimer.Start();
        }

        private void TriggerTimeoutWarning()
        {
            this.DisplayTimeoutWarning = true;
            this.DisplayTimeoutWarning = false;
        }

        private void UpdateCurrentTime()
        {
            this.RaisePropertyChanged(x => x.CurrentSeconds);
            this.RaisePropertyChanged(x => x.CurrentTime);
        }

        private void UpdatePlaylist()
        {
            if (this.library.EnablePlaylistTimeout)
            {
                this.RaisePropertyChanged(x => x.RemainingPlaylistTimeout);
            }
        }

        private void UpdateRemainingPlaylistTimeout()
        {
            if (this.RemainingPlaylistTimeout > TimeSpan.Zero)
            {
                this.RaisePropertyChanged(x => x.RemainingPlaylistTimeout);
            }
        }

        private void UpdateTotalTime()
        {
            this.RaisePropertyChanged(x => x.TotalSeconds);
            this.RaisePropertyChanged(x => x.TotalTime);
        }

        private void UpdateUserAccess()
        {
            this.RaisePropertyChanged(x => x.CanChangeVolume);
            this.RaisePropertyChanged(x => x.CanChangeTime);
            this.RaisePropertyChanged(x => x.CanSwitchPlaylist);
            this.RaisePropertyChanged(x => x.ShowPlaylistTimeout);
        }
    }
}<|MERGE_RESOLUTION|>--- conflicted
+++ resolved
@@ -397,12 +397,8 @@
                     {
                         int index = this.playlists.IndexOf(this.CurrentPlaylist);
 
-<<<<<<< HEAD
+                        this.CurrentPlaylist.Dispose();
                         this.library.RemovePlaylist(this.CurrentPlaylist.Model);
-=======
-                        this.CurrentPlaylist.Dispose();
-                        this.library.RemovePlaylist(this.CurrentPlaylist.Name);
->>>>>>> 66e78bdb
 
                         if (!this.library.Playlists.Any())
                         {
