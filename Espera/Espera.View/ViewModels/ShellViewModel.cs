--- conflicted
+++ resolved
@@ -72,25 +72,13 @@
                 .Select(x => x == AccessPermission.Admin)
                 .ToProperty(this, x => x.IsAdmin);
 
-<<<<<<< HEAD
             this.NextSongCommand = ReactiveCommand.CreateAsyncTask(this.HasAccess(this.coreSettings.WhenAnyValue(x => x.LockPlayPause))
-                    .CombineLatest(this.library.CanPlayNextSong, (x1, x2) => x1 && x2),
+                    .CombineLatest(this.library.WhenAnyValue(x => x.CurrentPlaylist.CanPlayNextSong), (x1, x2) => x1 && x2),
                 _ => this.library.PlayNextSongAsync(this.accessToken));
 
             this.PreviousSongCommand = ReactiveCommand.CreateAsyncTask(this.HasAccess(this.coreSettings.WhenAnyValue(x => x.LockPlayPause))
-                    .CombineLatest(this.library.CanPlayPreviousSong, (x1, x2) => x1 && x2),
+                    .CombineLatest(this.library.WhenAnyValue(x => x.CurrentPlaylist.CanPlayPreviousSong), (x1, x2) => x1 && x2),
                 _ => this.library.PlayPreviousSongAsync(this.accessToken));
-=======
-            this.NextSongCommand = this.HasAccess(this.coreSettings.WhenAnyValue(x => x.LockPlayPause))
-                .CombineLatest(this.library.WhenAnyValue(x => x.CurrentPlaylist.CanPlayNextSong), (x1, x2) => x1 && x2)
-                .ToCommand();
-            this.NextSongCommand.RegisterAsyncTask(_ => this.library.PlayNextSongAsync(this.accessToken));
-
-            this.PreviousSongCommand = this.HasAccess(this.coreSettings.WhenAnyValue(x => x.LockPlayPause))
-                .CombineLatest(this.library.WhenAnyValue(x => x.CurrentPlaylist.CanPlayPreviousSong), (x1, x2) => x1 && x2)
-                .ToCommand();
-            this.PreviousSongCommand.RegisterAsyncTask(_ => this.library.PlayPreviousSongAsync(this.accessToken));
->>>>>>> 1e8c46e5
 
             if (!this.library.Playlists.Any())
             {
@@ -131,19 +119,7 @@
                 })
                 .ToProperty(this, x => x.CurrentSongSource, null, ImmediateScheduler.Instance);
 
-<<<<<<< HEAD
-            this.displayTimeoutWarning = Observable.Merge(this.LocalViewModel.TimeoutWarning, this.YoutubeViewModel.TimeoutWarning, this.DirectYoutubeViewModel.TimeoutWarning, this.SoundCloudViewModel.TimeoutWarning)
-                .SelectMany(x => new[] { true, false }.ToObservable())
-                .ToProperty(this, x => x.DisplayTimeoutWarning);
-
-            this.showPlaylistTimeout = this.WhenAnyValue(x => x.IsAdmin)
-                .CombineLatest(this.WhenAnyValue(x => x.SettingsViewModel.EnablePlaylistTimeout), (isAdmin, enableTimeout) => !isAdmin && enableTimeout)
-                .ToProperty(this, x => x.ShowPlaylistTimeout);
-
             this.MuteCommand = ReactiveCommand.Create(this.WhenAnyValue(x => x.IsAdmin));
-=======
-            this.MuteCommand = new ReactiveCommand(this.WhenAnyValue(x => x.IsAdmin));
->>>>>>> 1e8c46e5
             this.MuteCommand.Subscribe(x => this.Volume = 0);
 
             this.UnMuteCommand = ReactiveCommand.Create(this.WhenAnyValue(x => x.IsAdmin));
@@ -368,16 +344,7 @@
 
         public DirectYoutubeViewModel DirectYoutubeViewModel { get; private set; }
 
-<<<<<<< HEAD
-        public bool DisplayTimeoutWarning
-        {
-            get { return this.displayTimeoutWarning.Value; }
-        }
-
         public ReactiveCommand<object> EditPlaylistNameCommand { get; private set; }
-=======
-        public IReactiveCommand EditPlaylistNameCommand { get; private set; }
->>>>>>> 1e8c46e5
 
         public bool IsAdmin
         {
@@ -452,16 +419,7 @@
         /// </summary>
         public ReactiveCommand<Unit> PreviousSongCommand { get; private set; }
 
-<<<<<<< HEAD
-        public TimeSpan RemainingPlaylistTimeout
-        {
-            get { return this.library.RemainingPlaylistTimeout; }
-        }
-
         public ReactiveCommand<object> RemovePlaylistCommand { get; private set; }
-=======
-        public IReactiveCommand RemovePlaylistCommand { get; private set; }
->>>>>>> 1e8c46e5
 
         public ReactiveCommand<object> RemoveSelectedPlaylistEntriesCommand { get; private set; }
 
@@ -473,16 +431,7 @@
 
         public SettingsViewModel SettingsViewModel { get; private set; }
 
-<<<<<<< HEAD
-        public bool ShowPlaylistTimeout
-        {
-            get { return this.showPlaylistTimeout.Value; }
-        }
-
         public ReactiveCommand<object> ShowSettingsCommand { get; private set; }
-=======
-        public IReactiveCommand ShowSettingsCommand { get; private set; }
->>>>>>> 1e8c46e5
 
         public bool ShowVideoPlayer
         {
