--- conflicted
+++ resolved
@@ -47,12 +47,8 @@
                 this.library.SwitchToPlaylist(this.library.Playlists.First());
             }
 
-<<<<<<< HEAD
-            this.SettingsViewModel = new SettingsViewModel(this.library);
+            this.SettingsViewModel = new SettingsViewModel(this.library, windowManager);
             this.AdministratorViewModel = new AdministratorViewModel(this.library);
-=======
-            this.AdministratorViewModel = new AdministratorViewModel(this.library, windowManager);
->>>>>>> b2cfa11d
 
             this.LocalViewModel = new LocalViewModel(this.library);
             this.LocalViewModel.TimeoutWarning += (sender, e) => this.TriggerTimeoutWarning();
