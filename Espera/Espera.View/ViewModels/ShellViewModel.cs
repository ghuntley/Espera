﻿using Caliburn.Micro;
using Espera.Core;
using Espera.Core.Management;
using Espera.View.Properties;
using Rareform.Extensions;
using Rareform.Patterns.MVVM;
using ReactiveUI;
using ReactiveUI.Xaml;
using System;
using System.Collections.Generic;
using System.Linq;
using System.Reactive.Concurrency;
using System.Reactive.Linq;
using System.Timers;
using System.Windows.Input;

namespace Espera.View.ViewModels
{
    internal class ShellViewModel : ReactiveObject, IDisposable
    {
        private readonly ObservableAsPropertyHelper<bool> canModifyWindow;
        private readonly ObservableAsPropertyHelper<ISongSourceViewModel> currentSongSource;
        private readonly ObservableAsPropertyHelper<bool> isAdmin;
        private readonly Library library;
        private readonly ReactiveCollection<PlaylistViewModel> playlists;
        private readonly Timer playlistTimeoutUpdateTimer;
        private readonly ObservableAsPropertyHelper<bool> showPlaylistTimeout;
        private readonly Timer updateTimer;
        private bool displayTimeoutWarning;
        private bool isLocal;
        private bool isYoutube;
        private IEnumerable<PlaylistEntryViewModel> selectedPlaylistEntries;

        public ShellViewModel(Library library, IWindowManager windowManager)
        {
            this.library = library;

            this.library.Initialize();

            this.library.SongStarted += (sender, args) => this.HandleSongStarted();
            this.library.SongFinished += (sender, args) => this.HandleSongFinished();
            this.library.SongCorrupted += (sender, args) => this.HandleSongCorrupted();
            this.library.AccessMode.Subscribe(x => this.UpdateUserAccess());
            this.UpdateScreenState = this.library.AccessMode;
            this.library.PlaylistChanged += (sender, e) => this.UpdatePlaylist();

            if (!this.library.Playlists.Any())
            {
                this.library.AddAndSwitchToPlaylist(this.GetNewPlaylistName());
            }

            else
            {
                this.library.SwitchToPlaylist(this.library.Playlists.First());
            }

            this.SettingsViewModel = new SettingsViewModel(this.library, windowManager);

            this.LocalViewModel = new LocalViewModel(this.library);
            this.YoutubeViewModel = new YoutubeViewModel(this.library);
            Observable.CombineLatest(this.LocalViewModel.TimeoutWarning, this.YoutubeViewModel.TimeoutWarning)
                .Subscribe(x => this.TriggerTimeoutWarning());

            this.updateTimer = new Timer(333);
            this.updateTimer.Elapsed += (sender, e) => this.UpdateCurrentTime();

            this.playlistTimeoutUpdateTimer = new Timer(333);
            this.playlistTimeoutUpdateTimer.Elapsed += (sender, e) => this.UpdateRemainingPlaylistTimeout();
            this.playlistTimeoutUpdateTimer.Start();

            this.currentSongSource = this.WhenAny(x => x.IsLocal, x => x.IsYoutube,
                (x1, x2) => x1.Value ? (ISongSourceViewModel)this.LocalViewModel : this.YoutubeViewModel)
                .ToProperty(this, x => x.CurrentSongSource, null, ImmediateScheduler.Instance);

            IObservable<bool> isAdminObservable = this.library.AccessMode
                .Select(x => x == AccessMode.Administrator);

            this.isAdmin = isAdminObservable
                .ToProperty(this, x => x.IsAdmin, true);

            this.showPlaylistTimeout = isAdminObservable
                .CombineLatest(this.WhenAny(x => x.SettingsViewModel.EnablePlaylistTimeout, x => x.Value), (isAdmin, enableTimeout) => !isAdmin && enableTimeout)
                .ToProperty(this, x => x.ShowPlaylistTimeout);

            this.MuteCommand = new ReactiveCommand(this.isAdmin);
            this.MuteCommand.Subscribe(x => this.Volume = 0);

            this.UnMuteCommand = new ReactiveCommand(this.isAdmin);
            this.UnMuteCommand.Subscribe(x => this.Volume = 1);

            this.canModifyWindow = isAdminObservable
                .Select(isAdmin => isAdmin || !Settings.Default.LockWindow)
                .ToProperty(this, x => x.CanModifyWindow);

            this.AddPlaylistCommand = new ReactiveCommand(this.WhenAny(x => x.CanSwitchPlaylist, x => x.Value));
            this.AddPlaylistCommand.Subscribe(x => this.AddPlaylist());

            this.playlists = this.library.Playlists.CreateDerivedCollection(this.CreatePlaylistViewModel);
            this.playlists.ItemsRemoved.Subscribe(x => x.Dispose());

            this.ShowSettingsCommand = new ReactiveCommand();
            this.ShowSettingsCommand.Subscribe(x => this.SettingsViewModel.HandleSettings());

            this.ShufflePlaylistCommand = new ReactiveCommand();
            this.ShufflePlaylistCommand.Subscribe(x =>
            {
                this.library.ShufflePlaylist();

                this.UpdatePlaylist();
            });

            this.PauseContinueCommand = new ReactiveCommand(this
                .WhenAny(x => x.IsPlaying, x => x.Value)
                .Select(x => x ? this.PauseCommand.CanExecute(null) : this.PlayCommand.CanExecute(null)));
            this.PauseContinueCommand.Where(x => this.IsPlaying).Subscribe(x => this.PauseCommand.Execute(null));
            this.PauseContinueCommand.Where(x => !this.IsPlaying).Subscribe(x => this.PlayCommand.Execute(false));

            IObservable<bool> canEditPlaylist = this
                .WhenAny(x => x.CanSwitchPlaylist, x => x.CurrentPlaylist, (x1, x2) => x1.Value && !x2.Value.Model.IsTemporary);
            this.EditPlaylistNameCommand = new ReactiveCommand(canEditPlaylist);
            this.EditPlaylistNameCommand.Subscribe(x => this.CurrentPlaylist.EditName = true);

            this.IsLocal = true;
        }

        public event EventHandler VideoPlayerCallbackChanged
        {
            add { this.library.VideoPlayerCallbackChanged += value; }
            remove { this.library.VideoPlayerCallbackChanged -= value; }
        }

        public IReactiveCommand AddPlaylistCommand { get; private set; }

        public bool CanChangeTime
        {
            get { return this.library.CanChangeTime; }
        }

        public bool CanChangeVolume
        {
            get { return this.library.CanChangeVolume; }
        }

        /// <summary>
        /// Gets a value indicating whether the window can be minimized, maximized or closed
        /// </summary>
        public bool CanModifyWindow
        {
            get { return this.canModifyWindow.Value; }
        }

        public bool CanSwitchPlaylist
        {
            get { return this.library.CanSwitchPlaylist; }
        }

        public PlaylistViewModel CurrentEditedPlaylist
        {
            get { return this.Playlists.SingleOrDefault(playlist => playlist.EditName); }
        }

        public PlaylistViewModel CurrentPlaylist
        {
            get { return this.playlists == null ? null : this.playlists.SingleOrDefault(vm => vm.Model == this.library.CurrentPlaylist); }
            set
            {
                if (value != null) // There always has to be a playlist selected
                {
                    this.library.SwitchToPlaylist(value.Model);
                    this.RaisePropertyChanged(x => x.CurrentPlaylist);
                }
            }
        }

        public int CurrentSeconds
        {
            get { return (int)this.CurrentTime.TotalSeconds; }
            set { this.library.CurrentTime = TimeSpan.FromSeconds(value); }
        }

        public ISongSourceViewModel CurrentSongSource
        {
            get { return this.currentSongSource.Value; }
        }

        public TimeSpan CurrentTime
        {
            get { return this.library.CurrentTime; }
        }

        public bool DisplayTimeoutWarning
        {
            get { return this.displayTimeoutWarning; }
            set { this.RaiseAndSetIfChanged(value); }
        }

        public IReactiveCommand EditPlaylistNameCommand { get; private set; }

        public bool IsAdmin
        {
            get { return this.isAdmin.Value; }
        }

        public bool IsLocal
        {
            get { return this.isLocal; }
            set { this.RaiseAndSetIfChanged(value); }
        }

        public bool IsPlaying
        {
            get { return this.library.IsPlaying; }
        }

        public bool IsYoutube
        {
            get { return this.isYoutube; }
            set { this.RaiseAndSetIfChanged(value); }
        }

        public LocalViewModel LocalViewModel { get; private set; }

        /// <summary>
        /// Sets the volume to the lowest possible value.
        /// </summary>
        public IReactiveCommand MuteCommand { get; private set; }

        /// <summary>
        /// Plays the next song in the playlist.
        /// </summary>
        public ICommand NextSongCommand
        {
            get
            {
                return new RelayCommand
                (
                    param => this.library.PlayNextSong(),
                    param => this.IsAdmin && this.library.CanPlayNextSong
                );
            }
        }

        /// <summary>
        /// Pauses the currently played song.
        /// </summary>
        public ICommand PauseCommand
        {
            get
            {
                return new RelayCommand
                (
                    param =>
                    {
                        this.library.PauseSong();
                        this.updateTimer.Stop();
                        this.RaisePropertyChanged(x => x.IsPlaying);
                    },
                    param => (this.IsAdmin || !this.library.LockPlayPause) && this.IsPlaying
                );
            }
        }

        /// <summary>
        /// A command that decided whether the songs should be paused or continued.
        /// </summary>
        public IReactiveCommand PauseContinueCommand { get; private set; }

        /// <summary>
        /// Plays the song that is currently selected in the playlist or continues the song if it is paused.
        /// </summary>
        public ICommand PlayCommand
        {
            get
            {
                return new RelayCommand
                (
                    param =>
                    {
                        if (this.library.IsPaused || this.library.LoadedSong != null)
                        {
                            this.library.ContinueSong();
                            this.updateTimer.Start();
                            this.RaisePropertyChanged(x => x.IsPlaying);
                        }

                        else
                        {
                            this.library.PlaySong(this.SelectedPlaylistEntries.First().Index);
                        }
                    },
                    param =>

                        // The admin can always play, but if we are in party mode, we have to check whether it is allowed to play
                        (this.IsAdmin || !this.library.LockPlayPause) &&

                        // If exactly one song is selected, the command can be executed
                        (this.SelectedPlaylistEntries != null && this.SelectedPlaylistEntries.Count() == 1 ||

                        // If the current song is paused, the command can be executed
                        (this.library.LoadedSong != null || this.library.IsPaused))
                );
            }
        }

        public int PlaylistAlbumColumnWidth
        {
            get { return Settings.Default.PlaylistAlbumColumnWidth; }
            set { Settings.Default.PlaylistAlbumColumnWidth = value; }
        }

        public int PlaylistArtistColumnWidth
        {
            get { return Settings.Default.PlaylistArtistColumnWidth; }
            set { Settings.Default.PlaylistArtistColumnWidth = value; }
        }

        public int PlaylistCachingProgressColumnWidth
        {
            get { return Settings.Default.PlaylistCachingProgressColumnWidth; }
            set { Settings.Default.PlaylistCachingProgressColumnWidth = value; }
        }

        public int PlaylistDurationColumnWidth
        {
            get { return Settings.Default.PlaylistDurationColumnWidth; }
            set { Settings.Default.PlaylistDurationColumnWidth = value; }
        }

        public int PlaylistGenreColumnWidth
        {
            get { return Settings.Default.PlaylistGenreColumnWidth; }
            set { Settings.Default.PlaylistGenreColumnWidth = value; }
        }

        // Save the playlist height as string, so that the initial value can be "*"
        public string PlaylistHeight
        {
            get { return Settings.Default.PlaylistHeight; }
            set { Settings.Default.PlaylistHeight = value; }
        }

        public IReactiveCollection<PlaylistViewModel> Playlists
        {
            get { return this.playlists; }
        }

        public int PlaylistSourceColumnWidth
        {
            get { return Settings.Default.PlaylistSourceColumnWidth; }
            set { Settings.Default.PlaylistSourceColumnWidth = value; }
        }

        public int PlaylistTitleColumnWidth
        {
            get { return Settings.Default.PlaylistTitleColumnWidth; }
            set { Settings.Default.PlaylistTitleColumnWidth = value; }
        }

        public ICommand PlayOverrideCommand
        {
            get
            {
                return new RelayCommand
                (
                    param => this.library.PlaySong(this.SelectedPlaylistEntries.First().Index),
                    param => (this.IsAdmin || !this.library.LockPlayPause) && (this.SelectedPlaylistEntries != null && this.SelectedPlaylistEntries.Count() == 1)
               );
            }
        }

        /// <summary>
        /// Plays the song that is before the currently played song in the playlist.
        /// </summary>
        public ICommand PreviousSongCommand
        {
            get
            {
                return new RelayCommand
                (
                    param => this.library.PlayPreviousSong(),
                    param => this.IsAdmin && this.library.CanPlayPreviousSong
                );
            }
        }

        public TimeSpan RemainingPlaylistTimeout
        {
            get { return this.library.RemainingPlaylistTimeout; }
        }

        public ICommand RemovePlaylistCommand
        {
            get
            {
                return new RelayCommand
                (
                    param =>
                    {
                        int index = this.playlists.IndexOf(this.CurrentPlaylist);

<<<<<<< HEAD
                        this.CurrentPlaylist.Dispose();
                        this.library.RemovePlaylist(this.CurrentPlaylist.Model);
=======
                        this.library.RemovePlaylist(this.CurrentPlaylist.Name);
>>>>>>> e4d89d6f

                        if (!this.library.Playlists.Any())
                        {
                            this.AddPlaylist();
                        }

                        if (this.playlists.Count > index)
                        {
                            this.CurrentPlaylist = this.playlists[index];
                        }

                        else if (this.playlists.Count >= 1)
                        {
                            this.CurrentPlaylist = this.playlists[index - 1];
                        }

                        else
                        {
                            this.CurrentPlaylist = this.playlists[0];
                        }
                    },
                    param => this.CurrentEditedPlaylist != null || this.CurrentPlaylist != null
                );
            }
        }

        public ICommand RemoveSelectedPlaylistEntriesCommand
        {
            get
            {
                return new RelayCommand
                (
                    param => this.library.RemoveFromPlaylist(this.SelectedPlaylistEntries.Select(entry => entry.Index)),
                    param => this.SelectedPlaylistEntries != null
                        && this.SelectedPlaylistEntries.Any()
                        && (this.IsAdmin || !this.library.LockPlaylistRemoval)
                );
            }
        }

        public IEnumerable<PlaylistEntryViewModel> SelectedPlaylistEntries
        {
            get { return this.selectedPlaylistEntries; }
            set
            {
                if (this.SelectedPlaylistEntries != value)
                {
                    this.selectedPlaylistEntries = value;
                    this.RaisePropertyChanged(x => x.SelectedPlaylistEntries);
                    this.RaisePropertyChanged(x => x.PlayCommand);
                }
            }
        }

        public SettingsViewModel SettingsViewModel { get; private set; }

        public bool ShowPlaylistTimeout
        {
            get { return this.showPlaylistTimeout.Value; }
        }

        public IReactiveCommand ShowSettingsCommand { get; private set; }

        public IReactiveCommand ShufflePlaylistCommand { get; private set; }

        public int TotalSeconds
        {
            get { return (int)this.TotalTime.TotalSeconds; }
        }

        public TimeSpan TotalTime
        {
            get { return this.library.TotalTime; }
        }

        /// <summary>
        /// Sets the volume to the highest possible value.
        /// </summary>
        public IReactiveCommand UnMuteCommand { get; private set; }

        /// <summary>
        /// Occurs when the view should update the screen state to maximized state or restore it to normal state
        /// </summary>
        public IObservable<AccessMode> UpdateScreenState { get; private set; }

        public IVideoPlayerCallback VideoPlayerCallback
        {
            get { return this.library.VideoPlayerCallback; }
        }

        public double Volume
        {
            get { return this.library.Volume; }
            set
            {
                this.library.Volume = (float)value;
                this.RaisePropertyChanged(x => x.Volume);
            }
        }

        public YoutubeViewModel YoutubeViewModel { get; private set; }

        public void Dispose()
        {
            Settings.Default.Save();

            this.library.Save();
            this.library.Dispose();

            this.playlistTimeoutUpdateTimer.Dispose();
            this.updateTimer.Dispose();
        }

        private void AddPlaylist()
        {
            this.library.AddAndSwitchToPlaylist(this.GetNewPlaylistName());

            this.CurrentPlaylist = this.playlists.Last();
            this.CurrentPlaylist.EditName = true;
        }

        private PlaylistViewModel CreatePlaylistViewModel(Playlist playlist)
        {
            return new PlaylistViewModel(playlist, name => this.playlists.Count(p => p.Name == name) == 1);
        }

        private string GetNewPlaylistName()
        {
            string newName = (this.playlists ?? Enumerable.Empty<PlaylistViewModel>())
                .Select(playlist => playlist.Name)
                .CreateUnique(i =>
                {
                    string name = "New Playlist";

                    if (i > 1)
                    {
                        name += " " + i;
                    }

                    return name;
                });

            return newName;
        }

        private void HandleSongCorrupted()
        {
            this.RaisePropertyChanged(x => x.IsPlaying);
            this.RaisePropertyChanged(x => x.CurrentPlaylist);
        }

        private void HandleSongFinished()
        {
            // We need this check, to avoid that the pause/play button changes its state,
            // when the library starts the next song
            if (!this.library.CanPlayNextSong)
            {
                this.RaisePropertyChanged(x => x.IsPlaying);
            }

            this.RaisePropertyChanged(x => x.PreviousSongCommand);

            this.updateTimer.Stop();
        }

        private void HandleSongStarted()
        {
            this.UpdateTotalTime();

            this.RaisePropertyChanged(x => x.IsPlaying);

            this.RaisePropertyChanged(x => x.PlayCommand);

            this.updateTimer.Start();
        }

        private void TriggerTimeoutWarning()
        {
            this.DisplayTimeoutWarning = true;
            this.DisplayTimeoutWarning = false;
        }

        private void UpdateCurrentTime()
        {
            this.RaisePropertyChanged(x => x.CurrentSeconds);
            this.RaisePropertyChanged(x => x.CurrentTime);
        }

        private void UpdatePlaylist()
        {
            if (this.library.EnablePlaylistTimeout)
            {
                this.RaisePropertyChanged(x => x.RemainingPlaylistTimeout);
            }
        }

        private void UpdateRemainingPlaylistTimeout()
        {
            if (this.RemainingPlaylistTimeout > TimeSpan.Zero)
            {
                this.RaisePropertyChanged(x => x.RemainingPlaylistTimeout);
            }
        }

        private void UpdateTotalTime()
        {
            this.RaisePropertyChanged(x => x.TotalSeconds);
            this.RaisePropertyChanged(x => x.TotalTime);
        }

        private void UpdateUserAccess()
        {
            this.RaisePropertyChanged(x => x.CanChangeVolume);
            this.RaisePropertyChanged(x => x.CanChangeTime);
            this.RaisePropertyChanged(x => x.CanSwitchPlaylist);
            this.RaisePropertyChanged(x => x.ShowPlaylistTimeout);
        }
    }
}<|MERGE_RESOLUTION|>--- conflicted
+++ resolved
@@ -398,12 +398,7 @@
                     {
                         int index = this.playlists.IndexOf(this.CurrentPlaylist);
 
-<<<<<<< HEAD
-                        this.CurrentPlaylist.Dispose();
                         this.library.RemovePlaylist(this.CurrentPlaylist.Model);
-=======
-                        this.library.RemovePlaylist(this.CurrentPlaylist.Name);
->>>>>>> e4d89d6f
 
                         if (!this.library.Playlists.Any())
                         {
