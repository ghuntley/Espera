﻿<?xml version="1.0" encoding="utf-8"?>
<configuration>
  <runtime>
    <assemblyBinding xmlns="urn:schemas-microsoft-com:asm.v1">
      <dependentAssembly>
        <assemblyIdentity name="Google.GData.Client" publicKeyToken="04a59ca9b0273830" culture="neutral" />
        <bindingRedirect oldVersion="0.0.0.0-2.2.0.0" newVersion="2.2.0.0" />
      </dependentAssembly>
      <dependentAssembly>
        <assemblyIdentity name="Google.GData.Extensions" publicKeyToken="0b4c5df2ebf20876" culture="neutral" />
        <bindingRedirect oldVersion="0.0.0.0-2.2.0.0" newVersion="2.2.0.0" />
      </dependentAssembly>
      <dependentAssembly>
        <assemblyIdentity name="Newtonsoft.Json" publicKeyToken="30ad4fe6b2a6aeed" culture="neutral" />
        <bindingRedirect oldVersion="0.0.0.0-4.5.0.0" newVersion="4.5.0.0" />
      </dependentAssembly>
      <dependentAssembly>
<<<<<<< HEAD
        <assemblyIdentity name="NuGet.Core" publicKeyToken="31bf3856ad364e35" culture="neutral" />
        <bindingRedirect oldVersion="0.0.0.0-2.7.41101.299" newVersion="2.7.41101.299" />
      </dependentAssembly>
      <dependentAssembly>
        <assemblyIdentity name="System.IO.Abstractions" publicKeyToken="d480b5b72fb413da" culture="neutral" />
        <bindingRedirect oldVersion="0.0.0.0-1.4.0.68" newVersion="1.4.0.68" />
=======
        <assemblyIdentity name="System.IO.Abstractions" publicKeyToken="d480b5b72fb413da" culture="neutral" />
        <bindingRedirect oldVersion="0.0.0.0-1.4.0.72" newVersion="1.4.0.72" />
>>>>>>> 98d35435
      </dependentAssembly>
    </assemblyBinding>
  </runtime>
</configuration><|MERGE_RESOLUTION|>--- conflicted
+++ resolved
@@ -15,17 +15,12 @@
         <bindingRedirect oldVersion="0.0.0.0-4.5.0.0" newVersion="4.5.0.0" />
       </dependentAssembly>
       <dependentAssembly>
-<<<<<<< HEAD
         <assemblyIdentity name="NuGet.Core" publicKeyToken="31bf3856ad364e35" culture="neutral" />
         <bindingRedirect oldVersion="0.0.0.0-2.7.41101.299" newVersion="2.7.41101.299" />
       </dependentAssembly>
       <dependentAssembly>
         <assemblyIdentity name="System.IO.Abstractions" publicKeyToken="d480b5b72fb413da" culture="neutral" />
-        <bindingRedirect oldVersion="0.0.0.0-1.4.0.68" newVersion="1.4.0.68" />
-=======
-        <assemblyIdentity name="System.IO.Abstractions" publicKeyToken="d480b5b72fb413da" culture="neutral" />
         <bindingRedirect oldVersion="0.0.0.0-1.4.0.72" newVersion="1.4.0.72" />
->>>>>>> 98d35435
       </dependentAssembly>
     </assemblyBinding>
   </runtime>
