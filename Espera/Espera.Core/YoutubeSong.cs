﻿using Espera.Core.Audio;
using System;
using System.Collections.Generic;
using System.IO;
using System.Linq;
using System.Net;
using YoutubeExtractor;
using AudioType = Espera.Core.Audio.AudioType;

namespace Espera.Core
{
    public sealed class YoutubeSong : Song
    {
        private readonly bool isStreaming;

        /// <summary>
        /// Initializes a new instance of the <see cref="YoutubeSong"/> class.
        /// </summary>
        /// <param name="path">The path of the song.</param>
        /// <param name="audioType">The audio type.</param>
        /// <param name="duration">The duration of the song.</param>
        /// <param name="isStreaming">if set to true, the song streams from YouTube, instead of downloading.</param>
        /// <exception cref="ArgumentNullException"><paramref name="path"/> is null.</exception>
        public YoutubeSong(string path, AudioType audioType, TimeSpan duration, bool isStreaming)
            : base(path, audioType, duration)
        {
            this.isStreaming = isStreaming;
        }

        /// <summary>
        /// Gets or sets the description that was entered by the uploader of the YouTube video.
        /// </summary>
        public string Description { get; set; }

        public override bool HasToCache
        {
            get { return !this.isStreaming; }
        }

        /// <summary>
        /// Gets or sets the average rating.
        /// </summary>
        /// <value>
        /// The average rating. <c>null</c>, if the rating is unknown.
        /// </value>
        public double? Rating { get; set; }

        /// <summary>
        /// Gets or sets the thumbnail source.
        /// </summary>
        public Uri ThumbnailSource { get; set; }

        /// <summary>
        /// Gets or sets the number of views for the YouTube video.
        /// </summary>
        public int Views { get; set; }

        public override void LoadToCache()
        {
            this.IsCaching = true;

            try
            {
                string tempPath = Path.GetTempFileName();

                VideoInfo video = GetVideoInfoForDownload(this.OriginalPath);

                this.DownloadAudioTrack(video, tempPath);

                this.StreamingPath = tempPath;
                this.IsCached = true;
            }

            catch (IOException)
            {
                this.OnCachingFailed(EventArgs.Empty);
            }

            catch (WebException)
            {
                this.OnCachingFailed(EventArgs.Empty);
            }

            catch (VideoNotAvailableException)
            {
                this.OnCachingFailed(EventArgs.Empty);
            }

            catch (YoutubeParseException)
            {
                this.OnCachingFailed(EventArgs.Empty);
            }

            catch (AudioExtractionException)
            {
                this.OnCachingFailed(EventArgs.Empty);
            }

            finally
            {
                this.IsCaching = false;
            }
        }

        internal override AudioPlayer CreateAudioPlayer()
        {
            if (this.isStreaming)
            {
                VideoInfo video = GetVideoInfoForStreaming(this.OriginalPath);

                this.StreamingPath = video.DownloadUrl;
            }
            return this.isStreaming ? (AudioPlayer)new YoutubeAudioPlayer(this) : new LocalAudioPlayer(this);
        }

        private static VideoInfo GetVideoInfoForDownload(string youtubeLink)
        {
            IEnumerable<VideoInfo> videoInfos = DownloadUrlResolver.GetDownloadUrls(youtubeLink);

            VideoInfo video = videoInfos
                .Where(info => info.CanExtractAudio && info.AudioType == YoutubeExtractor.AudioType.Mp3)
                .OrderByDescending(info => info.AudioBitrate)
                .First();

            return video;
        }

        private static VideoInfo GetVideoInfoForStreaming(string youtubeLink)
        {
            IEnumerable<VideoInfo> videoInfos = DownloadUrlResolver.GetDownloadUrls(youtubeLink);

            // For now, we select the lowest resolution to avoid buffering, later we let the user decide which quality he prefers
            VideoInfo video = videoInfos
                .Where(info => info.VideoType == VideoType.Mp4 && !info.Is3D)
                .OrderBy(info => info.Resolution)
                .First();

            return video;
        }

        private void DownloadAudioTrack(VideoInfo video, string tempPath)
        {
            var downloader = new AudioDownloader(video, tempPath);

<<<<<<< HEAD
            downloader.ProgressChanged += (sender, args) =>
                this.OnCachingProgressChanged((int)args.ProgressPercentage);
=======
            // We need a factor at which the downlaod progress is preferred to the audio extraction progress
            const double factor = 0.95;

            downloader.DownloadProgressChanged += (sender, args) =>
            {
                this.CachingProgress = (int)(args.ProgressPercentage * factor);
            };

            downloader.AudioExtractionProgressChanged += (sender, args) =>
            {
                this.CachingProgress = (int)(factor * 100) + (int)(args.ProgressPercentage * (1 - factor));
            };
>>>>>>> 5174bdf6

            downloader.Execute();
        }
    }
}<|MERGE_RESOLUTION|>--- conflicted
+++ resolved
@@ -142,23 +142,14 @@
         {
             var downloader = new AudioDownloader(video, tempPath);
 
-<<<<<<< HEAD
-            downloader.ProgressChanged += (sender, args) =>
-                this.OnCachingProgressChanged((int)args.ProgressPercentage);
-=======
             // We need a factor at which the downlaod progress is preferred to the audio extraction progress
             const double factor = 0.95;
 
             downloader.DownloadProgressChanged += (sender, args) =>
-            {
-                this.CachingProgress = (int)(args.ProgressPercentage * factor);
-            };
+                this.OnCachingProgressChanged((int)(args.ProgressPercentage * factor));
 
             downloader.AudioExtractionProgressChanged += (sender, args) =>
-            {
-                this.CachingProgress = (int)(factor * 100) + (int)(args.ProgressPercentage * (1 - factor));
-            };
->>>>>>> 5174bdf6
+                this.OnCachingProgressChanged((int)(factor * 100) + (int)(args.ProgressPercentage * (1 - factor)));
 
             downloader.Execute();
         }
