--- conflicted
+++ resolved
@@ -1,8 +1,5 @@
 ﻿using Akavache;
-<<<<<<< HEAD
 using Espera.Core.Management;
-=======
->>>>>>> beac0113
 using Lager;
 using System;
 
@@ -26,23 +23,13 @@
             set { this.SetOrCreate(value); }
         }
 
-<<<<<<< HEAD
         public bool EnableRemoteControl
         {
             get { return this.GetOrCreate(true); }
             set { this.SetOrCreate(value); }
         }
 
-        public bool LockPlaylistRemoval
-        {
-            get { return this.GetOrCreate(true); }
-            set { this.SetOrCreate(value); }
-        }
-
-        public bool LockPlaylistSwitching
-=======
         public bool LockPlaylist
->>>>>>> beac0113
         {
             get { return this.GetOrCreate(true); }
             set { this.SetOrCreate(value); }
