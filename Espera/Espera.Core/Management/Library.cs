--- conflicted
+++ resolved
@@ -681,29 +681,14 @@
 
         public void Save()
         {
-<<<<<<< HEAD
+            IEnumerable<LocalSong> casted;
+
+            lock (this.songLock)
+            {
+                casted = this.songs.Cast<LocalSong>().ToList();
+            }
+
             this.libraryWriter.Write(this.songs.Cast<LocalSong>(), this.playlists);
-=======
-            string directoryPath = Path.Combine(Environment.GetFolderPath(Environment.SpecialFolder.ApplicationData), @"Espera\");
-            string filePath = Path.Combine(directoryPath, "Library.xml");
-
-            if (!Directory.Exists(directoryPath))
-            {
-                Directory.CreateDirectory(directoryPath);
-            }
-
-            using (Stream targetStream = File.Create(filePath))
-            {
-                IEnumerable<LocalSong> casted;
-
-                lock (this.songLock)
-                {
-                    casted = this.songs.Cast<LocalSong>().ToList();
-                }
-
-                LibraryWriter.Write(casted, this.playlists.Select(playlist => new PlaylistInfo(playlist)), targetStream);
-            }
->>>>>>> 0d8f0bda
         }
 
         public void ShufflePlaylist()
