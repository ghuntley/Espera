--- conflicted
+++ resolved
@@ -33,13 +33,8 @@
         private readonly ObservableCollection<Playlist> playlists;
         private readonly ReadOnlyObservableCollection<Playlist> publicPlaylistWrapper;
         private readonly CoreSettings settings;
-<<<<<<< HEAD
-        private readonly object songLock;
+        private readonly ReaderWriterLockSlim songLock;
         private readonly HashSet<LocalSong> songs;
-=======
-        private readonly ReaderWriterLockSlim songLock;
-        private readonly HashSet<Song> songs;
->>>>>>> c477015b
         private readonly BehaviorSubject<string> songSourcePath;
         private readonly Subject<Unit> songStarted;
         private readonly Subject<Unit> songsUpdated;
@@ -56,14 +51,9 @@
             this.settings = settings;
             this.fileSystem = fileSystem;
 
-<<<<<<< HEAD
             this.accessControl = new AccessControl(settings);
-            this.songLock = new object();
+            this.songLock = new ReaderWriterLockSlim();
             this.songs = new HashSet<LocalSong>();
-=======
-            this.songLock = new ReaderWriterLockSlim();
-            this.songs = new HashSet<Song>();
->>>>>>> c477015b
             this.playlists = new ObservableCollection<Playlist>();
             this.publicPlaylistWrapper = new ReadOnlyObservableCollection<Playlist>(this.playlists);
             this.currentPlaylistChanged = new Subject<Playlist>();
@@ -126,16 +116,6 @@
         public IObservable<TimeSpan> CurrentTimeChanged { get; private set; }
 
         /// <summary>
-<<<<<<< HEAD
-=======
-        /// Gets a value indicating whether the administrator is created.
-        /// </summary>
-        /// <value>
-        /// 	<c>true</c> if the administrator is created; otherwise, <c>false</c>.
-        /// </value>
-        public bool IsAdministratorCreated { get; private set; }
-
-        /// <summary>
         /// Gets an observable that reports whether the library is currently
         /// looking for new songs at the song source or removing songs that don't exist anymore.
         /// </summary>
@@ -145,7 +125,6 @@
         }
 
         /// <summary>
->>>>>>> c477015b
         /// Gets the song that is currently loaded.
         /// </summary>
         public IObservable<Song> LoadedSong { get; private set; }
@@ -187,13 +166,9 @@
         {
             get
             {
-<<<<<<< HEAD
-                IEnumerable<LocalSong> tempSongs;
-=======
                 this.songLock.EnterReadLock();
->>>>>>> c477015b
-
-                IEnumerable<Song> tempSongs = this.songs.ToList();
+
+                IEnumerable<LocalSong> tempSongs = this.songs.ToList();
 
                 this.songLock.ExitReadLock();
 
@@ -692,16 +667,7 @@
 
         private async Task RemoveMissingSongsAsync(string currentPath)
         {
-<<<<<<< HEAD
-            List<LocalSong> currentSongs;
-
-            lock (this.songLock)
-            {
-                currentSongs = this.songs.ToList();
-            }
-=======
             List<Song> currentSongs = this.Songs.ToList();
->>>>>>> c477015b
 
             List<LocalSong> notInAnySongSource = currentSongs
                 .Where(song => !song.OriginalPath.StartsWith(currentPath))
