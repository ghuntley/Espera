﻿using Espera.Core.Audio;
using Espera.Core.Settings;
using Rareform.Extensions;
using Rareform.Validation;
using System;
using System.Collections.Generic;
using System.IO;
using System.Linq;
using System.Threading;
using System.Threading.Tasks;

namespace Espera.Core.Management
{
    public sealed class Library : IDisposable
    {
        private readonly AutoResetEvent cacheResetHandle;

        // We need a lock when disposing songs to prevent a modification of the enumeration
        private readonly object disposeLock;

        private readonly IRemovableDriveWatcher driveWatcher;
        private readonly ILibraryReader libraryReader;
        private readonly ILibraryWriter libraryWriter;
        private readonly List<Playlist> playlists;
        private readonly ILibrarySettings settings;
        private readonly object songLock;
        private readonly HashSet<Song> songs;
        private bool abortSongAdding;
        private AccessMode accessMode;
        private AudioPlayer currentPlayer;
        private Playlist currentPlayingPlaylist;
        private bool isWaitingOnCache;
        private DateTime lastSongAddTime;
        private bool overrideCurrentCaching;
        private string password;

        public Library(IRemovableDriveWatcher driveWatcher, ILibraryReader libraryReader, ILibraryWriter libraryWriter, ILibrarySettings settings)
        {
            this.songLock = new object();
            this.songs = new HashSet<Song>();
            this.playlists = new List<Playlist>();
            this.AccessMode = AccessMode.Administrator; // We want implicit to be the administrator, till we change to user mode manually
            this.cacheResetHandle = new AutoResetEvent(false);
            this.driveWatcher = driveWatcher;
            this.libraryReader = libraryReader;
            this.libraryWriter = libraryWriter;
            this.disposeLock = new object();
            this.settings = settings;
        }

        /// <summary>
        /// Occurs when <see cref="AccessMode"/> property has changed.
        /// </summary>
        public event EventHandler AccessModeChanged;

        /// <summary>
        /// Occurs when the playlist has changed.
        /// </summary>
        public event EventHandler PlaylistChanged;

        /// <summary>
        /// Occurs when a song has been added to the library.
        /// </summary>
        public event EventHandler<LibraryFillEventArgs> SongAdded;

        /// <summary>
        /// Occurs when a corrupted song has been attempted to be played.
        /// </summary>
        public event EventHandler SongCorrupted;

        /// <summary>
        /// Occurs when a song has finished the playback.
        /// </summary>
        public event EventHandler SongFinished;

        /// <summary>
        /// Occurs when a song has started the playback.
        /// </summary>
        public event EventHandler SongStarted;

        /// <summary>
        /// Occurs when the library is finished with updating.
        /// </summary>
        public event EventHandler Updated;

        /// <summary>
        /// Occurs when the library is updating.
        /// </summary>
        public event EventHandler Updating;

        public event EventHandler VideoPlayerCallbackChanged;

        /// <summary>
        /// Gets the access mode that is currently enabled.
        /// </summary>
        public AccessMode AccessMode
        {
            get { return this.accessMode; }
            private set
            {
                if (this.AccessMode != value)
                {
                    this.accessMode = value;
                    this.AccessModeChanged.RaiseSafe(this, EventArgs.Empty);
                }
            }
        }

        public bool CanAddSongToPlaylist
        {
            get { return this.AccessMode == AccessMode.Administrator || this.RemainingPlaylistTimeout <= TimeSpan.Zero; }
        }

        public bool CanChangeTime
        {
            get { return this.AccessMode == AccessMode.Administrator || !this.LockTime; }
        }

        public bool CanChangeVolume
        {
            get { return this.AccessMode == AccessMode.Administrator || !this.LockVolume; }
        }

        /// <summary>
        /// Gets a value indicating whether the next song in the playlist can be played.
        /// </summary>
        /// <value>
        /// true if the next song in the playlist can be played; otherwise, false.
        /// </value>
        public bool CanPlayNextSong
        {
            get { return this.CurrentPlaylist.CanPlayNextSong; }
        }

        /// <summary>
        /// Gets a value indicating whether the previous song in the playlist can be played.
        /// </summary>
        /// <value>
        /// true if the previous song in the playlist can be played; otherwise, false.
        /// </value>
        public bool CanPlayPreviousSong
        {
            get { return this.CurrentPlaylist.CanPlayPreviousSong; }
        }

        public bool CanSwitchPlaylist
        {
            get { return this.AccessMode == AccessMode.Administrator || !this.LockPlaylistSwitching; }
        }

        public Playlist CurrentPlaylist { get; private set; }

        /// <summary>
        /// Gets the index of the currently played song in the playlist.
        /// </summary>
        /// <value>
        /// The index of the currently played song in the playlist.
        /// </value>
        public int? CurrentSongIndex
        {
            get { return this.CurrentPlaylist.CurrentSongIndex; }
        }

        /// <summary>
        /// Gets or sets the current song's elapsed time.
        /// </summary>
        public TimeSpan CurrentTime
        {
            get { return this.currentPlayer == null ? TimeSpan.Zero : this.currentPlayer.CurrentTime; }
            set
            {
                this.ThrowIfNotAdmin();

                this.currentPlayer.CurrentTime = value;
            }
        }

        public bool EnablePlaylistTimeout
        {
            get { return this.settings.EnablePlaylistTimeout; }
            set
            {
                this.ThrowIfNotAdmin();

                this.settings.EnablePlaylistTimeout = value;
            }
        }

        /// <summary>
        /// Gets a value indicating whether the administrator is created.
        /// </summary>
        /// <value>
        /// 	<c>true</c> if the administrator is created; otherwise, <c>false</c>.
        /// </value>
        public bool IsAdministratorCreated { get; private set; }

        /// <summary>
        /// Gets a value indicating whether the playback is paused.
        /// </summary>
        /// <value>
        /// true if the playback is paused; otherwise, false.
        /// </value>
        public bool IsPaused
        {
            get { return this.currentPlayer != null && this.currentPlayer.PlaybackState == AudioPlayerState.Paused; }
        }

        /// <summary>
        /// Gets a value indicating whether the playback is started.
        /// </summary>
        /// <value>
        /// true if the playback is started; otherwise, false.
        /// </value>
        public bool IsPlaying
        {
            get { return this.currentPlayer != null && this.currentPlayer.PlaybackState == AudioPlayerState.Playing; }
        }

        /// <summary>
        /// Gets the song that is currently loaded.
        /// </summary>
        public Song LoadedSong
        {
            get { return this.currentPlayer == null ? null : this.currentPlayer.Song; }
        }

        public bool LockLibraryRemoval
        {
            get { return this.settings.LockLibraryRemoval; }
            set
            {
                this.ThrowIfNotAdmin();

                this.settings.LockLibraryRemoval = value;
            }
        }

        public bool LockPlaylistRemoval
        {
            get { return this.settings.LockPlaylistRemoval; }
            set
            {
                this.ThrowIfNotAdmin();

                this.settings.LockPlaylistRemoval = value;
            }
        }

        public bool LockPlaylistSwitching
        {
            get { return this.settings.LockPlaylistSwitching; }
            set
            {
                this.ThrowIfNotAdmin();

                this.settings.LockPlaylistSwitching = value;
            }
        }

        public bool LockPlayPause
        {
            get { return this.settings.LockPlayPause; }
            set
            {
                this.ThrowIfNotAdmin();

                this.settings.LockPlayPause = value;
            }
        }

        public bool LockTime
        {
            get { return this.settings.LockTime; }
            set
            {
                this.ThrowIfNotAdmin();

                this.settings.LockTime = value;
            }
        }

        public bool LockVolume
        {
            get { return this.settings.LockVolume; }
            set
            {
                this.ThrowIfNotAdmin();

                this.settings.LockVolume = value;
            }
        }

        public IEnumerable<Playlist> Playlists
        {
            get { return this.playlists; }
        }

        public TimeSpan PlaylistTimeout
        {
            get { return this.settings.PlaylistTimeout; }
            set
            {
                this.ThrowIfNotAdmin();

                this.settings.PlaylistTimeout = value;
            }
        }

        public TimeSpan RemainingPlaylistTimeout
        {
            get
            {
                return this.lastSongAddTime + this.PlaylistTimeout <= DateTime.Now
                           ? TimeSpan.Zero
                           : this.lastSongAddTime - DateTime.Now + this.PlaylistTimeout;
            }
        }

        /// <summary>
        /// Gets all songs that are currently in the library.
        /// </summary>
        public IEnumerable<Song> Songs
        {
            get
            {
                lock (songLock)
                {
                    return this.songs;
                }
            }
        }

        public bool StreamYoutube
        {
            get { return this.settings.StreamYoutube; }
            set
            {
                this.ThrowIfNotAdmin();

                this.settings.StreamYoutube = value;
            }
        }

        /// <summary>
        /// Gets the duration of the current song.
        /// </summary>
        public TimeSpan TotalTime
        {
            get { return this.currentPlayer == null ? TimeSpan.Zero : this.currentPlayer.TotalTime; }
        }

        public IVideoPlayerCallback VideoPlayerCallback
        {
            get { return this.currentPlayer as IVideoPlayerCallback; }
        }

        /// <summary>
        /// Gets or sets the current volume.
        /// </summary>
        /// <value>
        /// The current volume.
        /// </value>
        public float Volume
        {
            get { return this.settings.Volume; }
            set
            {
                this.ThrowIfNotAdmin();

                this.settings.Volume = value;

                if (this.currentPlayer != null)
                {
                    this.currentPlayer.Volume = value;
                }
            }
        }

        /// <summary>
        /// Adds a new playlist to the library and immediately sets it as the current playlist.
        /// </summary>
        /// <param name="name">The name of the playlist, It is required that no other playlist has this name.</param>
        /// <exception cref="InvalidOperationException">A playlist with the specified name already exists.</exception>
        public void AddAndSwitchToPlaylist(string name)
        {
            this.AddPlaylist(name);
            this.SwitchToPlaylist(this.GetPlaylistByName(name));
        }

        /// <summary>
        /// Adds the song that are contained in the specified directory recursively in an asynchronous manner to the library.
        /// </summary>
        /// <param name="path">The path of the directory to search.</param>
        /// <returns>The <see cref="Task"/> that did the work.</returns>
        public Task AddLocalSongsAsync(string path)
        {
            if (path == null)
                Throw.ArgumentNullException(() => path);

            return Task.Factory.StartNew(() => this.AddLocalSongs(path));
        }

        /// <summary>
        /// Adds a new playlist with the specified name to the library.
        /// </summary>
        /// <param name="name">The name of the playlist. It is required that no other playlist has this name.</param>
        /// <exception cref="InvalidOperationException">A playlist with the specified name already exists.</exception>
        public void AddPlaylist(string name)
        {
            if (name == null)
                Throw.ArgumentNullException(() => name);

            if (this.GetPlaylistByName(name) != null)
                throw new InvalidOperationException("A playlist with this name already exists.");

            this.playlists.Add(new Playlist(name));
        }

        /// <summary>
        /// Adds the specified song to the end of the playlist.
        /// This method is only available in administrator mode.
        /// </summary>
        /// <param name="songList">The songs to add to the end of the playlist.</param>
        public void AddSongsToPlaylist(IEnumerable<Song> songList)
        {
            if (songList == null)
                Throw.ArgumentNullException(() => songList);

            this.ThrowIfNotAdmin();

            this.CurrentPlaylist.AddSongs(songList.ToList()); // Copy the sequence to a list, so that the enumeration doesn't gets modified

            this.PlaylistChanged.RaiseSafe(this, EventArgs.Empty);
        }

        /// <summary>
        /// Adds the song to the end of the playlist.
        /// This method throws an exception, if there is an outstanding timeout.
        /// </summary>
        /// <param name="song">The song to add to the end of the playlist.</param>
        public void AddSongToPlaylist(Song song)
        {
            if (song == null)
                Throw.ArgumentNullException(() => song);

            this.CurrentPlaylist.AddSongs(new[] { song });

            this.lastSongAddTime = DateTime.Now;

            this.PlaylistChanged.RaiseSafe(this, EventArgs.Empty);
        }

        /// <summary>
        /// Logs the administrator with the specified password in.
        /// </summary>
        /// <param name="adminPassword">The administrator password.</param>
        public void ChangeToAdmin(string adminPassword)
        {
            if (adminPassword == null)
                Throw.ArgumentNullException(() => adminPassword);

            if (this.password != adminPassword)
                throw new WrongPasswordException("The password is incorrect.");

            this.AccessMode = AccessMode.Administrator;
        }

        /// <summary>
        /// Changes the access mode to party mode.
        /// </summary>
        public void ChangeToParty()
        {
            this.AccessMode = AccessMode.Party;
        }

        /// <summary>
        /// Continues the currently loaded song.
        /// </summary>
        public void ContinueSong()
        {
            this.ThrowIfNotAdmin();

            this.currentPlayer.Play();
        }

        /// <summary>
        /// Creates the administrator with the specified password.
        /// </summary>
        /// <param name="adminPassword">The administrator password.</param>
        public void CreateAdmin(string adminPassword)
        {
            if (adminPassword == null)
                Throw.ArgumentNullException(() => adminPassword);

            if (String.IsNullOrWhiteSpace(adminPassword))
                Throw.ArgumentException("Password cannot consist only of whitespaces.", () => adminPassword);

            if (this.IsAdministratorCreated)
                throw new InvalidOperationException("The administrator is already created.");

            this.password = adminPassword;
            this.IsAdministratorCreated = true;
        }

        /// <summary>
        /// Performs application-defined tasks associated with freeing, releasing, or resetting unmanaged resources.
        /// </summary>
        public void Dispose()
        {
            if (this.currentPlayer != null)
            {
                this.currentPlayer.Dispose();
            }

            this.driveWatcher.Dispose();

            this.abortSongAdding = true;

            this.cacheResetHandle.Dispose();

            lock (this.disposeLock)
            {
                DisposeSongs(this.songs);
            }

            this.settings.Save();
        }

        public Playlist GetPlaylistByName(string playlistName)
        {
            if (playlistName == null)
                Throw.ArgumentNullException(() => playlistName);

            return this.playlists.FirstOrDefault(playlist => playlist.Name == playlistName);
        }

        public void Initialize()
        {
            if (this.settings.UpgradeRequired)
            {
                this.settings.Upgrade();
                this.settings.UpgradeRequired = false;
                this.settings.Save();
            }

            this.driveWatcher.Initialize();
            this.driveWatcher.DriveRemoved += (sender, args) => Task.Factory.StartNew(this.Update);

            this.Load();
        }

        /// <summary>
        /// Pauses the currently loaded song.
        /// </summary>
        public void PauseSong()
        {
            if (this.LockPlayPause && this.AccessMode == AccessMode.Party)
                throw new InvalidOperationException("Not allowed to play when in party mode.");

            this.currentPlayer.Pause();
        }

        /// <summary>
        /// Plays the next song in the playlist.
        /// </summary>
        public void PlayNextSong()
        {
            this.ThrowIfNotAdmin();

            this.InternPlayNextSong();
        }

        /// <summary>
        /// Plays the previous song in the playlist.
        /// </summary>
        public void PlayPreviousSong()
        {
            this.ThrowIfNotAdmin();

            if (!this.CurrentPlaylist.CanPlayPreviousSong || !this.CurrentPlaylist.CurrentSongIndex.HasValue)
                throw new InvalidOperationException("The previous song couldn't be played.");

            this.PlaySong(this.CurrentPlaylist.CurrentSongIndex.Value - 1);
        }

        /// <summary>
        /// Plays the song with the specified index in the playlist.
        /// </summary>
        /// <param name="playlistIndex">The index of the song in the playlist.</param>
        public void PlaySong(int playlistIndex)
        {
            if (playlistIndex < 0)
                Throw.ArgumentOutOfRangeException(() => playlistIndex, 0);

            if (this.LockPlayPause && this.AccessMode == AccessMode.Party)
                throw new InvalidOperationException("Not allowed to play when in party mode.");

            this.InternPlaySong(playlistIndex);
        }

        /// <summary>
        /// Removes the specified songs from the library.
        /// </summary>
        /// <param name="songList">The list of the songs to remove from the library.</param>
        public void RemoveFromLibrary(IEnumerable<Song> songList)
        {
            if (songList == null)
                Throw.ArgumentNullException(() => songList);

            if (this.LockLibraryRemoval && this.AccessMode == AccessMode.Party)
                throw new InvalidOperationException("Not allowed to remove songs when in party mode.");

            DisposeSongs(songList);

            lock (this.songLock)
            {
                this.playlists.ForEach(playlist => this.RemoveFromPlaylist(playlist, songList));

                foreach (Song song in songList)
                {
                    this.songs.Remove(song);
                }
            }
        }

        /// <summary>
        /// Removes the songs with the specified indexes from the playlist.
        /// </summary>
        /// <param name="indexes">The indexes of the songs to remove from the playlist.</param>
        public void RemoveFromPlaylist(IEnumerable<int> indexes)
        {
            if (indexes == null)
                Throw.ArgumentNullException(() => indexes);

            if (this.LockPlaylistRemoval && this.AccessMode == AccessMode.Party)
                throw new InvalidOperationException("Not allowed to remove songs when in party mode.");

<<<<<<< HEAD
            bool stopCurrentSong = indexes.Any(index => index == this.CurrentPlaylist.CurrentSongIndex);

            this.CurrentPlaylist.RemoveSongs(indexes);

            this.PlaylistChanged.RaiseSafe(this, EventArgs.Empty);

            if (stopCurrentSong)
            {
                this.currentPlayer.Stop();
                this.SongFinished.RaiseSafe(this, EventArgs.Empty);
            }
=======
            this.RemoveFromPlaylist(this.currentPlaylist, indexes);
>>>>>>> 353e92cf
        }

        /// <summary>
        /// Removes the specified songs from the playlist.
        /// </summary>
        /// <param name="songList">The songs to remove.</param>
        public void RemoveFromPlaylist(IEnumerable<Song> songList)
        {
            if (songList == null)
                Throw.ArgumentNullException(() => songList);

<<<<<<< HEAD
            this.RemoveFromPlaylist(this.CurrentPlaylist.GetIndexes(songList));
=======
            this.RemoveFromPlaylist(this.currentPlaylist, songList);
>>>>>>> 353e92cf
        }

        /// <summary>
        /// Removed the playlist with the specified name.
        /// </summary>
        /// <param name="playlistName">The name of the playlist to remove.</param>
        /// <exception cref="InvalidOperationException">No playlist exists, or np playlist with the specified name exists.</exception>
        public void RemovePlaylist(string playlistName)
        {
            if (playlistName == null)
                Throw.ArgumentNullException(() => playlistName);

            if (!this.Playlists.Any())
                throw new InvalidOperationException("There are no playlists.");

            int removed = this.playlists.RemoveAll(playlist => playlist.Name == playlistName);

            if (removed == 0)
                throw new InvalidOperationException("No playlist with the specified name exists.");
        }

        public void Save()
        {
            IEnumerable<LocalSong> casted;

            lock (this.songLock)
            {
                casted = this.songs.Cast<LocalSong>().ToList();
            }

            this.libraryWriter.Write(casted, this.playlists);
        }

        public void ShufflePlaylist()
        {
            this.CurrentPlaylist.Shuffle();
        }

        public void SwitchToPlaylist(Playlist playlist)
        {
            if (playlist == null)
                Throw.ArgumentNullException(() => playlist);

            if (!this.CanSwitchPlaylist)
                throw new InvalidOperationException("Not allowed to switch playlist.");

            this.CurrentPlaylist = playlist;
        }

        /// <summary>
        /// Disposes the all songs and clear their cache.
        /// </summary>
        /// <param name="songList">The songs to dispose.</param>
        private static void DisposeSongs(IEnumerable<Song> songList)
        {
            // If the condition is removed, every file that has been added to the library will be deleted...
            foreach (Song song in songList.Where(song => song.HasToCache && song.IsCached))
            {
                try
                {
                    song.ClearCache();
                }

                catch (IOException)
                {
                    // Swallow the exception, we don't care about temporary files that could not be deleted
                }
            }
        }

        /// <summary>
        /// Adds the song that are contained in the specified directory recursively to the library.
        /// </summary>
        /// <param name="path">The path of the directory to search.</param>
        private void AddLocalSongs(string path)
        {
            if (path == null)
                Throw.ArgumentNullException(() => path);

            if (!Directory.Exists(path))
                Throw.ArgumentException("The directory doesn't exist.", () => path);

            var finder = new LocalSongFinder(path);

            finder.SongFound += (sender, e) =>
            {
                if (this.abortSongAdding)
                {
                    finder.Abort();
                    return;
                }

                bool added;

                lock (this.songLock)
                {
                    lock (this.disposeLock)
                    {
                        added = this.songs.Add(e.Song);
                    }
                }

                if (added)
                {
                    this.SongAdded.RaiseSafe(this, new LibraryFillEventArgs(e.Song, finder.TagsProcessed, finder.CurrentTotalSongs));
                }
            };

            finder.Start();
        }

        private bool AwaitCaching(Song song)
        {
            this.isWaitingOnCache = true;

            while (!song.IsCached)
            {
                if (this.overrideCurrentCaching)
                {
                    // If we wait on a song that is currently caching, but the user wants to play an other song,
                    // let the other song pass and discard the waiting of the current song
                    this.isWaitingOnCache = false;
                    this.overrideCurrentCaching = false;
                    this.cacheResetHandle.Set();
                    return false;
                }

                Thread.Sleep(250);
            }

            this.isWaitingOnCache = false;

            return true;
        }

        private void HandleSongCorruption()
        {
            if (!this.CurrentPlaylist.CanPlayNextSong)
            {
                this.CurrentPlaylist.CurrentSongIndex = null;
            }

            else
            {
                this.InternPlayNextSong();
            }
        }

        private void HandleSongFinish()
        {
            if (!this.CurrentPlaylist.CanPlayNextSong)
            {
                this.CurrentPlaylist.CurrentSongIndex = null;
            }

            this.currentPlayer.Dispose();
            this.currentPlayer = null;

            this.SongFinished.RaiseSafe(this, EventArgs.Empty);

            if (this.CurrentPlaylist.CanPlayNextSong)
            {
                this.InternPlayNextSong();
            }
        }

        private void InternPlayNextSong()
        {
            if (!this.CurrentPlaylist.CanPlayNextSong || !this.CurrentPlaylist.CurrentSongIndex.HasValue)
                throw new InvalidOperationException("The next song couldn't be played.");

            int nextIndex = this.CurrentPlaylist.CurrentSongIndex.Value + 1;
            Song nextSong = this.CurrentPlaylist[nextIndex];

            // We want the to swap the songs, if the song that should be played next is currently caching
            if (nextSong.HasToCache && !nextSong.IsCached && this.CurrentPlaylist.ContainsIndex(nextIndex + 1))
            {
                var nextReady = this.CurrentPlaylist
                    .Select((song, i) => new { Song = song, Index = i })
                    .Skip(nextIndex)
                    .FirstOrDefault(item => !item.Song.HasToCache || item.Song.IsCached);

                if (nextReady != null)
                {
                    this.CurrentPlaylist.InsertMove(nextReady.Index, nextIndex);
                }
            }

            this.InternPlaySong(nextIndex);
        }

        private void InternPlaySong(int playlistIndex)
        {
            if (playlistIndex < 0)
                Throw.ArgumentOutOfRangeException(() => playlistIndex, 0);

            if (this.isWaitingOnCache)
            {
                this.overrideCurrentCaching = true;

                // Let the song that is selected to be played wait here, if there is currently another song caching
                cacheResetHandle.WaitOne();
            }

            if (this.currentPlayingPlaylist != null)
            {
                this.currentPlayingPlaylist.CurrentSongIndex = null;
            }

            this.currentPlayingPlaylist = this.CurrentPlaylist;

            this.CurrentPlaylist.CurrentSongIndex = playlistIndex;

            Song song = this.CurrentPlaylist[playlistIndex];

            this.RenewCurrentPlayer(song);

            Task.Factory.StartNew(() =>
            {
                if (song.HasToCache && !song.IsCached)
                {
                    bool cached = this.AwaitCaching(song);

                    if (!cached)
                    {
                        return;
                    }
                }

                this.overrideCurrentCaching = false;

                try
                {
                    this.currentPlayer.Load();
                }

                catch (SongLoadException)
                {
                    song.IsCorrupted = true;
                    this.SongCorrupted.RaiseSafe(this, EventArgs.Empty);

                    this.HandleSongCorruption();

                    return;
                }

                try
                {
                    this.currentPlayer.Play();
                }

                catch (PlaybackException)
                {
                    song.IsCorrupted = true;
                    this.SongCorrupted.RaiseSafe(this, EventArgs.Empty);

                    this.HandleSongCorruption();

                    return;
                }

                this.SongStarted.RaiseSafe(this, EventArgs.Empty);
            });
        }

        private void Load()
        {
            IEnumerable<Song> savedSongs = this.libraryReader.ReadSongs();

            foreach (Song song in savedSongs)
            {
                this.songs.Add(song);
            }

            IEnumerable<Playlist> savedPlaylists = this.libraryReader.ReadPlaylists();

            this.playlists.AddRange(savedPlaylists);
        }

        private void RemoveFromPlaylist(Playlist playlist, IEnumerable<int> indexes)
        {
            bool stopCurrentSong = playlist == this.currentPlaylist && indexes.Any(index => index == this.CurrentPlaylist.CurrentSongIndex);

            playlist.RemoveSongs(indexes);

            this.PlaylistChanged.RaiseSafe(this, EventArgs.Empty);

            if (stopCurrentSong)
            {
                this.currentPlayer.Stop();
                this.SongFinished.RaiseSafe(this, EventArgs.Empty);
            }
        }

        private void RemoveFromPlaylist(Playlist playlist, IEnumerable<Song> songList)
        {
            this.RemoveFromPlaylist(playlist, playlist.GetIndexes(songList));
        }

        private void RenewCurrentPlayer(Song song)
        {
            if (this.currentPlayer != null)
            {
                this.currentPlayer.Dispose();
            }

            this.currentPlayer = song.CreateAudioPlayer();

            if (this.currentPlayer is IVideoPlayerCallback)
            {
                this.VideoPlayerCallbackChanged.RaiseSafe(this, EventArgs.Empty);
            }

            this.currentPlayer.SongFinished += (sender, e) => this.HandleSongFinish();
            this.currentPlayer.Volume = this.Volume;
        }

        private void ThrowIfNotAdmin()
        {
            if (this.AccessMode != AccessMode.Administrator)
                throw new InvalidOperationException("Not in administrator mode.");
        }

        private void Update()
        {
            this.Updating.RaiseSafe(this, EventArgs.Empty);

            IEnumerable<Song> removable;

            lock (this.songLock)
            {
                removable = this.songs
                    .Where(song => !File.Exists(song.OriginalPath))
                    .ToList();
            }

            DisposeSongs(removable);

            foreach (Song song in removable)
            {
                lock (this.songLock)
                {
                    this.songs.Remove(song);
                }
            }

            this.Updated.RaiseSafe(this, EventArgs.Empty);
        }
    }
}<|MERGE_RESOLUTION|>--- conflicted
+++ resolved
@@ -635,21 +635,7 @@
             if (this.LockPlaylistRemoval && this.AccessMode == AccessMode.Party)
                 throw new InvalidOperationException("Not allowed to remove songs when in party mode.");
 
-<<<<<<< HEAD
-            bool stopCurrentSong = indexes.Any(index => index == this.CurrentPlaylist.CurrentSongIndex);
-
-            this.CurrentPlaylist.RemoveSongs(indexes);
-
-            this.PlaylistChanged.RaiseSafe(this, EventArgs.Empty);
-
-            if (stopCurrentSong)
-            {
-                this.currentPlayer.Stop();
-                this.SongFinished.RaiseSafe(this, EventArgs.Empty);
-            }
-=======
-            this.RemoveFromPlaylist(this.currentPlaylist, indexes);
->>>>>>> 353e92cf
+            this.RemoveFromPlaylist(this.CurrentPlaylist, indexes);
         }
 
         /// <summary>
@@ -661,11 +647,7 @@
             if (songList == null)
                 Throw.ArgumentNullException(() => songList);
 
-<<<<<<< HEAD
-            this.RemoveFromPlaylist(this.CurrentPlaylist.GetIndexes(songList));
-=======
-            this.RemoveFromPlaylist(this.currentPlaylist, songList);
->>>>>>> 353e92cf
+            this.RemoveFromPlaylist(this.CurrentPlaylist, songList);
         }
 
         /// <summary>
@@ -947,7 +929,7 @@
 
         private void RemoveFromPlaylist(Playlist playlist, IEnumerable<int> indexes)
         {
-            bool stopCurrentSong = playlist == this.currentPlaylist && indexes.Any(index => index == this.CurrentPlaylist.CurrentSongIndex);
+            bool stopCurrentSong = playlist == this.CurrentPlaylist && indexes.Any(index => index == this.CurrentPlaylist.CurrentSongIndex);
 
             playlist.RemoveSongs(indexes);
 
