﻿using Espera.Core.Audio;
using Espera.Core.Settings;
using Rareform.Extensions;
using Rareform.Validation;
using System;
using System.Collections.Generic;
using System.IO;
using System.Linq;
using System.Reactive.Linq;
using System.Reactive.Subjects;
using System.Threading;
using System.Threading.Tasks;

namespace Espera.Core.Management
{
    public sealed class Library : IDisposable
    {
        private readonly BehaviorSubject<AccessMode> accessModeSubject;
        private readonly AutoResetEvent cacheResetHandle;

        // We need a lock when disposing songs to prevent a modification of the enumeration
        private readonly object disposeLock;

        private readonly IRemovableDriveWatcher driveWatcher;
        private readonly ILibraryReader libraryReader;
        private readonly ILibraryWriter libraryWriter;
        private readonly List<Playlist> playlists;
        private readonly ILibrarySettings settings;
        private readonly object songLock;
        private readonly HashSet<Song> songs;
        private bool abortSongAdding;
        private AccessMode accessMode;
        private AudioPlayer currentPlayer;
        private Playlist currentPlayingPlaylist;
        private bool isWaitingOnCache;
        private DateTime lastSongAddTime;
        private bool overrideCurrentCaching;
        private string password;

        public Library(IRemovableDriveWatcher driveWatcher, ILibraryReader libraryReader, ILibraryWriter libraryWriter, ILibrarySettings settings)
        {
            this.songLock = new object();
            this.songs = new HashSet<Song>();
            this.playlists = new List<Playlist>();
            this.accessModeSubject = new BehaviorSubject<AccessMode>(Management.AccessMode.Administrator); // We want implicit to be the administrator, till we change to user mode manually
            this.accessMode = Management.AccessMode.Administrator;
            this.cacheResetHandle = new AutoResetEvent(false);
            this.driveWatcher = driveWatcher;
            this.libraryReader = libraryReader;
            this.libraryWriter = libraryWriter;
            this.disposeLock = new object();
            this.settings = settings;
        }

        /// <summary>
        /// Occurs when the playlist has changed.
        /// </summary>
        public event EventHandler PlaylistChanged;

        /// <summary>
        /// Occurs when a song has been added to the library.
        /// </summary>
        public event EventHandler<LibraryFillEventArgs> SongAdded;

        /// <summary>
        /// Occurs when a corrupted song has been attempted to be played.
        /// </summary>
        public event EventHandler SongCorrupted;

        /// <summary>
        /// Occurs when a song has finished the playback.
        /// </summary>
        public event EventHandler SongFinished;

        /// <summary>
        /// Occurs when a song has started the playback.
        /// </summary>
        public event EventHandler SongStarted;

        /// <summary>
        /// Occurs when the library is finished with updating.
        /// </summary>
        public event EventHandler Updated;

        /// <summary>
        /// Occurs when the library is updating.
        /// </summary>
        public event EventHandler Updating;

        public event EventHandler VideoPlayerCallbackChanged;

        /// <summary>
        /// Gets the access mode that is currently enabled.
        /// </summary>
        public IObservable<AccessMode> AccessMode
        {
            get { return this.accessModeSubject.AsObservable(); }
        }

        public bool CanAddSongToPlaylist
        {
            get { return this.accessMode == Management.AccessMode.Administrator || this.RemainingPlaylistTimeout <= TimeSpan.Zero; }
        }

        public bool CanChangeTime
        {
            get { return this.accessMode == Management.AccessMode.Administrator || !this.LockTime; }
        }

        public bool CanChangeVolume
        {
            get { return this.accessMode == Management.AccessMode.Administrator || !this.LockVolume; }
        }

        /// <summary>
        /// Gets a value indicating whether the next song in the playlist can be played.
        /// </summary>
        /// <value>
        /// true if the next song in the playlist can be played; otherwise, false.
        /// </value>
        public bool CanPlayNextSong
        {
            get { return this.CurrentPlaylist.CanPlayNextSong; }
        }

        /// <summary>
        /// Gets a value indicating whether the previous song in the playlist can be played.
        /// </summary>
        /// <value>
        /// true if the previous song in the playlist can be played; otherwise, false.
        /// </value>
        public bool CanPlayPreviousSong
        {
            get { return this.CurrentPlaylist.CanPlayPreviousSong; }
        }

        public bool CanSwitchPlaylist
        {
            get { return this.accessMode == Management.AccessMode.Administrator || !this.LockPlaylistSwitching; }
        }

        public Playlist CurrentPlaylist { get; private set; }

        /// <summary>
        /// Gets or sets the current song's elapsed time.
        /// </summary>
        public TimeSpan CurrentTime
        {
            get { return this.currentPlayer == null ? TimeSpan.Zero : this.currentPlayer.CurrentTime; }
            set
            {
                this.ThrowIfNotAdmin();

                this.currentPlayer.CurrentTime = value;
            }
        }

        public bool EnablePlaylistTimeout
        {
            get { return this.settings.EnablePlaylistTimeout; }
            set
            {
                this.ThrowIfNotAdmin();

                this.settings.EnablePlaylistTimeout = value;
            }
        }

        /// <summary>
        /// Gets a value indicating whether the administrator is created.
        /// </summary>
        /// <value>
        /// 	<c>true</c> if the administrator is created; otherwise, <c>false</c>.
        /// </value>
        public bool IsAdministratorCreated { get; private set; }

        /// <summary>
        /// Gets a value indicating whether the playback is paused.
        /// </summary>
        /// <value>
        /// true if the playback is paused; otherwise, false.
        /// </value>
        public bool IsPaused
        {
            get { return this.currentPlayer != null && this.currentPlayer.PlaybackState == AudioPlayerState.Paused; }
        }

        /// <summary>
        /// Gets a value indicating whether the playback is started.
        /// </summary>
        /// <value>
        /// true if the playback is started; otherwise, false.
        /// </value>
        public bool IsPlaying
        {
            get { return this.currentPlayer != null && this.currentPlayer.PlaybackState == AudioPlayerState.Playing; }
        }

        /// <summary>
        /// Gets the song that is currently loaded.
        /// </summary>
        public Song LoadedSong
        {
            get { return this.currentPlayer == null ? null : this.currentPlayer.Song; }
        }

        public bool LockLibraryRemoval
        {
            get { return this.settings.LockLibraryRemoval; }
            set
            {
                this.ThrowIfNotAdmin();

                this.settings.LockLibraryRemoval = value;
            }
        }

        public bool LockPlaylistRemoval
        {
            get { return this.settings.LockPlaylistRemoval; }
            set
            {
                this.ThrowIfNotAdmin();

                this.settings.LockPlaylistRemoval = value;
            }
        }

        public bool LockPlaylistSwitching
        {
            get { return this.settings.LockPlaylistSwitching; }
            set
            {
                this.ThrowIfNotAdmin();

                this.settings.LockPlaylistSwitching = value;
            }
        }

        public bool LockPlayPause
        {
            get { return this.settings.LockPlayPause; }
            set
            {
                this.ThrowIfNotAdmin();

                this.settings.LockPlayPause = value;
            }
        }

        public bool LockTime
        {
            get { return this.settings.LockTime; }
            set
            {
                this.ThrowIfNotAdmin();

                this.settings.LockTime = value;
            }
        }

        public bool LockVolume
        {
            get { return this.settings.LockVolume; }
            set
            {
                this.ThrowIfNotAdmin();

                this.settings.LockVolume = value;
            }
        }

        public IEnumerable<Playlist> Playlists
        {
            get { return this.playlists; }
        }

        public TimeSpan PlaylistTimeout
        {
            get { return this.settings.PlaylistTimeout; }
            set
            {
                this.ThrowIfNotAdmin();

                this.settings.PlaylistTimeout = value;
            }
        }

        public TimeSpan RemainingPlaylistTimeout
        {
            get
            {
                return this.lastSongAddTime + this.PlaylistTimeout <= DateTime.Now
                           ? TimeSpan.Zero
                           : this.lastSongAddTime - DateTime.Now + this.PlaylistTimeout;
            }
        }

        /// <summary>
        /// Gets all songs that are currently in the library.
        /// </summary>
        public IEnumerable<Song> Songs
        {
            get
            {
                IEnumerable<Song> tempSongs;

                lock (songLock)
                {
                    tempSongs = this.songs.ToList();
                }

                return tempSongs;
            }
        }

        public bool StreamYoutube
        {
            get { return this.settings.StreamYoutube; }
            set
            {
                this.ThrowIfNotAdmin();

                this.settings.StreamYoutube = value;
            }
        }

        /// <summary>
        /// Gets the duration of the current song.
        /// </summary>
        public TimeSpan TotalTime
        {
            get { return this.currentPlayer == null ? TimeSpan.Zero : this.currentPlayer.TotalTime; }
        }

        public IVideoPlayerCallback VideoPlayerCallback
        {
            get { return this.currentPlayer as IVideoPlayerCallback; }
        }

        /// <summary>
        /// Gets or sets the current volume.
        /// </summary>
        /// <value>
        /// The current volume.
        /// </value>
        public float Volume
        {
            get { return this.settings.Volume; }
            set
            {
                this.ThrowIfNotAdmin();

                this.settings.Volume = value;

                if (this.currentPlayer != null)
                {
                    this.currentPlayer.Volume = value;
                }
            }
        }

        /// <summary>
        /// Adds a new playlist to the library and immediately sets it as the current playlist.
        /// </summary>
        /// <param name="name">The name of the playlist, It is required that no other playlist has this name.</param>
        /// <exception cref="InvalidOperationException">A playlist with the specified name already exists.</exception>
        public void AddAndSwitchToPlaylist(string name)
        {
            this.AddPlaylist(name);
            this.SwitchToPlaylist(this.GetPlaylistByName(name));
        }

        /// <summary>
        /// Adds the song that are contained in the specified directory recursively in an asynchronous manner to the library.
        /// </summary>
        /// <param name="path">The path of the directory to search.</param>
        /// <returns>The <see cref="Task"/> that did the work.</returns>
        public Task AddLocalSongsAsync(string path)
        {
            if (path == null)
                Throw.ArgumentNullException(() => path);

            return Task.Factory.StartNew(() => this.AddLocalSongs(path));
        }

        /// <summary>
        /// Adds a new playlist with the specified name to the library.
        /// </summary>
        /// <param name="name">The name of the playlist. It is required that no other playlist has this name.</param>
        /// <exception cref="InvalidOperationException">A playlist with the specified name already exists.</exception>
        public void AddPlaylist(string name)
        {
            if (name == null)
                Throw.ArgumentNullException(() => name);

            if (this.GetPlaylistByName(name) != null)
                throw new InvalidOperationException("A playlist with this name already exists.");

            this.playlists.Add(new Playlist(name));
        }

        /// <summary>
        /// Adds the specified song to the end of the playlist.
        /// This method is only available in administrator mode.
        /// </summary>
        /// <param name="songList">The songs to add to the end of the playlist.</param>
        public void AddSongsToPlaylist(IEnumerable<Song> songList)
        {
            if (songList == null)
                Throw.ArgumentNullException(() => songList);

            this.ThrowIfNotAdmin();

            this.CurrentPlaylist.AddSongs(songList.ToList()); // Copy the sequence to a list, so that the enumeration doesn't gets modified

            this.PlaylistChanged.RaiseSafe(this, EventArgs.Empty);
        }

        /// <summary>
        /// Adds the song to the end of the playlist.
        /// This method throws an exception, if there is an outstanding timeout.
        /// </summary>
        /// <param name="song">The song to add to the end of the playlist.</param>
        public void AddSongToPlaylist(Song song)
        {
            if (song == null)
                Throw.ArgumentNullException(() => song);

            this.CurrentPlaylist.AddSongs(new[] { song });

            this.lastSongAddTime = DateTime.Now;

            this.PlaylistChanged.RaiseSafe(this, EventArgs.Empty);
        }

        /// <summary>
        /// Logs the administrator with the specified password in.
        /// </summary>
        /// <param name="adminPassword">The administrator password.</param>
        public void ChangeToAdmin(string adminPassword)
        {
            if (adminPassword == null)
                Throw.ArgumentNullException(() => adminPassword);

            if (this.password != adminPassword)
                throw new WrongPasswordException("The password is incorrect.");

            this.accessMode = Management.AccessMode.Administrator;
            this.accessModeSubject.OnNext(Management.AccessMode.Administrator);
        }

        /// <summary>
        /// Changes the access mode to party mode.
        /// </summary>
        public void ChangeToParty()
        {
<<<<<<< HEAD
            this.accessMode = Management.AccessMode.Party;
            this.accessModeSubject.OnNext(Management.AccessMode.Party);
=======
            if (!this.IsAdministratorCreated)
                throw new InvalidOperationException("Administrator is not created.");

            this.AccessMode = AccessMode.Party;
>>>>>>> aab6da3d
        }

        /// <summary>
        /// Continues the currently loaded song.
        /// </summary>
        public void ContinueSong()
        {
            this.ThrowIfNotAdmin();

            this.currentPlayer.Play();
        }

        /// <summary>
        /// Creates the administrator with the specified password.
        /// </summary>
        /// <param name="adminPassword">The administrator password.</param>
        public void CreateAdmin(string adminPassword)
        {
            if (adminPassword == null)
                Throw.ArgumentNullException(() => adminPassword);

            if (String.IsNullOrWhiteSpace(adminPassword))
                Throw.ArgumentException("Password cannot consist only of whitespaces.", () => adminPassword);

            if (this.IsAdministratorCreated)
                throw new InvalidOperationException("The administrator is already created.");

            this.password = adminPassword;
            this.IsAdministratorCreated = true;
        }

        public void Dispose()
        {
            if (this.currentPlayer != null)
            {
                this.currentPlayer.Dispose();
            }

            this.driveWatcher.Dispose();

            this.abortSongAdding = true;

            this.cacheResetHandle.Dispose();

            lock (this.disposeLock)
            {
                DisposeSongs(this.songs);
            }

            this.settings.Save();
        }

        public Playlist GetPlaylistByName(string playlistName)
        {
            if (playlistName == null)
                Throw.ArgumentNullException(() => playlistName);

            return this.playlists.FirstOrDefault(playlist => playlist.Name == playlistName);
        }

        public void Initialize()
        {
            if (this.settings.UpgradeRequired)
            {
                this.settings.Upgrade();
                this.settings.UpgradeRequired = false;
                this.settings.Save();
            }

            this.driveWatcher.Initialize();
            this.driveWatcher.DriveRemoved += (sender, args) => Task.Factory.StartNew(this.Update);

            this.Load();
        }

        /// <summary>
        /// Pauses the currently loaded song.
        /// </summary>
        public void PauseSong()
        {
            if (this.LockPlayPause && this.accessMode == Management.AccessMode.Party)
                throw new InvalidOperationException("Not allowed to play when in party mode.");

            this.currentPlayer.Pause();
        }

        /// <summary>
        /// Plays the next song in the playlist.
        /// </summary>
        public void PlayNextSong()
        {
            this.ThrowIfNotAdmin();

            this.InternPlayNextSong();
        }

        /// <summary>
        /// Plays the previous song in the playlist.
        /// </summary>
        public void PlayPreviousSong()
        {
            this.ThrowIfNotAdmin();

            if (!this.CurrentPlaylist.CanPlayPreviousSong || !this.CurrentPlaylist.CurrentSongIndex.HasValue)
                throw new InvalidOperationException("The previous song couldn't be played.");

            this.PlaySong(this.CurrentPlaylist.CurrentSongIndex.Value - 1);
        }

        /// <summary>
        /// Plays the song with the specified index in the playlist.
        /// </summary>
        /// <param name="playlistIndex">The index of the song in the playlist.</param>
        public void PlaySong(int playlistIndex)
        {
            if (playlistIndex < 0)
                Throw.ArgumentOutOfRangeException(() => playlistIndex, 0);

            if (this.LockPlayPause && this.accessMode == Management.AccessMode.Party)
                throw new InvalidOperationException("Not allowed to play when in party mode.");

            this.InternPlaySong(playlistIndex);
        }

        /// <summary>
        /// Removes the specified songs from the library.
        /// </summary>
        /// <param name="songList">The list of the songs to remove from the library.</param>
        public void RemoveFromLibrary(IEnumerable<Song> songList)
        {
            if (songList == null)
                Throw.ArgumentNullException(() => songList);

            if (this.LockLibraryRemoval && this.accessMode == Management.AccessMode.Party)
                throw new InvalidOperationException("Not allowed to remove songs when in party mode.");

            DisposeSongs(songList);

            lock (this.songLock)
            {
                this.playlists.ForEach(playlist => this.RemoveFromPlaylist(playlist, songList));

                foreach (Song song in songList)
                {
                    this.songs.Remove(song);
                }
            }
        }

        /// <summary>
        /// Removes the songs with the specified indexes from the playlist.
        /// </summary>
        /// <param name="indexes">The indexes of the songs to remove from the playlist.</param>
        public void RemoveFromPlaylist(IEnumerable<int> indexes)
        {
            if (indexes == null)
                Throw.ArgumentNullException(() => indexes);

            if (this.LockPlaylistRemoval && this.accessMode == Management.AccessMode.Party)
                throw new InvalidOperationException("Not allowed to remove songs when in party mode.");

            this.RemoveFromPlaylist(this.CurrentPlaylist, indexes);
        }

        /// <summary>
        /// Removes the specified songs from the playlist.
        /// </summary>
        /// <param name="songList">The songs to remove.</param>
        public void RemoveFromPlaylist(IEnumerable<Song> songList)
        {
            if (songList == null)
                Throw.ArgumentNullException(() => songList);

            this.RemoveFromPlaylist(this.CurrentPlaylist, songList);
        }

        /// <summary>
        /// Removes the playlist with the specified name from the library.
        /// </summary>
        /// <param name="playlistName">The name of the playlist to remove.</param>
        /// <exception cref="InvalidOperationException">No playlist exists, or no playlist with the specified name exists.</exception>
        public void RemovePlaylist(string playlistName)
        {
            if (playlistName == null)
                Throw.ArgumentNullException(() => playlistName);

            if (!this.Playlists.Any())
                throw new InvalidOperationException("There are no playlists.");

            Playlist playlist = this.GetPlaylistByName(playlistName);

            if (playlist == null)
                throw new InvalidOperationException("No playlist with the specified name exists.");

            this.playlists.Remove(playlist);
        }

        public void Save()
        {
            HashSet<LocalSong> casted;

            lock (this.songLock)
            {
                casted = new HashSet<LocalSong>(this.songs.Cast<LocalSong>());
            }

            // Clean up the songs that aren't in the library anymore
            // This happens when the user adds a song from a removable device to the playlistx
            // then removes the device, so the song is removed from the library, but not from the playlist
            foreach (Playlist playlist in this.playlists)
            {
                List<Song> removable = playlist.OfType<LocalSong>().Where(song => !casted.Contains(song)).Cast<Song>().ToList();

                IEnumerable<int> indexes = playlist.GetIndexes(removable);

                playlist.RemoveSongs(indexes);
            }

            this.libraryWriter.Write(casted, this.playlists);
        }

        public void ShufflePlaylist()
        {
            this.CurrentPlaylist.Shuffle();
        }

        public void SwitchToPlaylist(Playlist playlist)
        {
            if (playlist == null)
                Throw.ArgumentNullException(() => playlist);

            if (!this.CanSwitchPlaylist)
                throw new InvalidOperationException("Not allowed to switch playlist.");

            this.CurrentPlaylist = playlist;
        }

        /// <summary>
        /// Disposes the all songs and clear their cache.
        /// </summary>
        /// <param name="songList">The songs to dispose.</param>
        private static void DisposeSongs(IEnumerable<Song> songList)
        {
            // If the condition is removed, every file that has been added to the library will be deleted...
            foreach (Song song in songList.Where(song => song.HasToCache && song.IsCached))
            {
                try
                {
                    song.ClearCache();
                }

                catch (IOException)
                {
                    // Swallow the exception, we don't care about temporary files that could not be deleted
                }
            }
        }

        /// <summary>
        /// Adds the song that are contained in the specified directory recursively to the library.
        /// </summary>
        /// <param name="path">The path of the directory to search.</param>
        private void AddLocalSongs(string path)
        {
            if (path == null)
                Throw.ArgumentNullException(() => path);

            if (!Directory.Exists(path))
                Throw.ArgumentException("The directory doesn't exist.", () => path);

            var finder = new LocalSongFinder(path);

            int totalSongs = 0;
            int songsProcessed = 0;

            finder.SongsFound.Subscribe(i => totalSongs = i);

            finder.SongFound
                .Subscribe(song =>
                {
                    if (this.abortSongAdding)
                    {
                        finder.Abort();
                        return;
                    }

                    bool added;

                    lock (this.songLock)
                    {
                        lock (this.disposeLock)
                        {
                            added = this.songs.Add(song);
                        }
                    }

                    if (added)
                    {
                        songsProcessed++;
                        this.SongAdded.RaiseSafe(this, new LibraryFillEventArgs(song, songsProcessed, totalSongs));
                    }
                });

            finder.Execute();
        }

        private bool AwaitCaching(Song song)
        {
            this.isWaitingOnCache = true;

            while (!song.IsCached)
            {
                if (this.overrideCurrentCaching)
                {
                    // If we wait on a song that is currently caching, but the user wants to play an other song,
                    // let the other song pass and discard the waiting of the current song
                    this.isWaitingOnCache = false;
                    this.overrideCurrentCaching = false;
                    this.cacheResetHandle.Set();
                    return false;
                }

                Thread.Sleep(250);
            }

            this.isWaitingOnCache = false;

            return true;
        }

        private void HandleSongCorruption()
        {
            if (!this.CurrentPlaylist.CanPlayNextSong)
            {
                this.CurrentPlaylist.CurrentSongIndex = null;
            }

            else
            {
                this.InternPlayNextSong();
            }
        }

        private void HandleSongFinish()
        {
            if (!this.CurrentPlaylist.CanPlayNextSong)
            {
                this.CurrentPlaylist.CurrentSongIndex = null;
            }

            this.currentPlayer.Dispose();
            this.currentPlayer = null;

            this.SongFinished.RaiseSafe(this, EventArgs.Empty);

            if (this.CurrentPlaylist.CanPlayNextSong)
            {
                this.InternPlayNextSong();
            }
        }

        private void InternPlayNextSong()
        {
            if (!this.CurrentPlaylist.CanPlayNextSong || !this.CurrentPlaylist.CurrentSongIndex.HasValue)
                throw new InvalidOperationException("The next song couldn't be played.");

            int nextIndex = this.CurrentPlaylist.CurrentSongIndex.Value + 1;
            Song nextSong = this.CurrentPlaylist[nextIndex];

            // We want the to swap the songs, if the song that should be played next is currently caching
            if (nextSong.HasToCache && !nextSong.IsCached && this.CurrentPlaylist.ContainsIndex(nextIndex + 1))
            {
                var nextReady = this.CurrentPlaylist
                    .Select((song, i) => new { Song = song, Index = i })
                    .Skip(nextIndex)
                    .FirstOrDefault(item => !item.Song.HasToCache || item.Song.IsCached);

                if (nextReady != null)
                {
                    this.CurrentPlaylist.InsertMove(nextReady.Index, nextIndex);
                }
            }

            this.InternPlaySong(nextIndex);
        }

        private void InternPlaySong(int playlistIndex)
        {
            if (playlistIndex < 0)
                Throw.ArgumentOutOfRangeException(() => playlistIndex, 0);

            if (this.isWaitingOnCache)
            {
                this.overrideCurrentCaching = true;

                // Let the song that is selected to be played wait here, if there is currently another song caching
                cacheResetHandle.WaitOne();
            }

            if (this.currentPlayingPlaylist != null)
            {
                this.currentPlayingPlaylist.CurrentSongIndex = null;
            }

            this.currentPlayingPlaylist = this.CurrentPlaylist;

            this.CurrentPlaylist.CurrentSongIndex = playlistIndex;

            Song song = this.CurrentPlaylist[playlistIndex];

            this.RenewCurrentPlayer(song);

            Task.Factory.StartNew(() =>
            {
                if (song.HasToCache && !song.IsCached)
                {
                    bool cached = this.AwaitCaching(song);

                    if (!cached)
                    {
                        return;
                    }
                }

                this.overrideCurrentCaching = false;

                try
                {
                    this.currentPlayer.Load();
                }

                catch (SongLoadException)
                {
                    song.IsCorrupted = true;
                    this.SongCorrupted.RaiseSafe(this, EventArgs.Empty);

                    this.HandleSongCorruption();

                    return;
                }

                try
                {
                    this.currentPlayer.Play();
                }

                catch (PlaybackException)
                {
                    song.IsCorrupted = true;
                    this.SongCorrupted.RaiseSafe(this, EventArgs.Empty);

                    this.HandleSongCorruption();

                    return;
                }

                this.SongStarted.RaiseSafe(this, EventArgs.Empty);
            });
        }

        private void Load()
        {
            IEnumerable<Song> savedSongs = this.libraryReader.ReadSongs();

            foreach (Song song in savedSongs)
            {
                this.songs.Add(song);
            }

            IEnumerable<Playlist> savedPlaylists = this.libraryReader.ReadPlaylists();

            this.playlists.AddRange(savedPlaylists);
        }

        private void RemoveFromPlaylist(Playlist playlist, IEnumerable<int> indexes)
        {
            bool stopCurrentSong = playlist == this.CurrentPlaylist && indexes.Any(index => index == this.CurrentPlaylist.CurrentSongIndex);

            playlist.RemoveSongs(indexes);

            this.PlaylistChanged.RaiseSafe(this, EventArgs.Empty);

            if (stopCurrentSong)
            {
                this.currentPlayer.Stop();
                this.SongFinished.RaiseSafe(this, EventArgs.Empty);
            }
        }

        private void RemoveFromPlaylist(Playlist playlist, IEnumerable<Song> songList)
        {
            this.RemoveFromPlaylist(playlist, playlist.GetIndexes(songList));
        }

        private void RenewCurrentPlayer(Song song)
        {
            if (this.currentPlayer != null)
            {
                this.currentPlayer.Dispose();
            }

            this.currentPlayer = song.CreateAudioPlayer();

            if (this.currentPlayer is IVideoPlayerCallback)
            {
                this.VideoPlayerCallbackChanged.RaiseSafe(this, EventArgs.Empty);
            }

            this.currentPlayer.SongFinished.Subscribe(x => this.HandleSongFinish());
            this.currentPlayer.Volume = this.Volume;
        }

        private void ThrowIfNotAdmin()
        {
            if (this.accessMode != Management.AccessMode.Administrator)
                throw new InvalidOperationException("Not in administrator mode.");
        }

        private void Update()
        {
            this.Updating.RaiseSafe(this, EventArgs.Empty);

            IEnumerable<Song> removable;

            lock (this.songLock)
            {
                removable = this.songs
                    .Where(song => !File.Exists(song.OriginalPath))
                    .ToList();
            }

            DisposeSongs(removable);

            foreach (Song song in removable)
            {
                lock (this.songLock)
                {
                    this.songs.Remove(song);
                }
            }

            this.Updated.RaiseSafe(this, EventArgs.Empty);
        }
    }
}<|MERGE_RESOLUTION|>--- conflicted
+++ resolved
@@ -455,15 +455,11 @@
         /// </summary>
         public void ChangeToParty()
         {
-<<<<<<< HEAD
+            if (!this.IsAdministratorCreated)
+                throw new InvalidOperationException("Administrator is not created.");
+                
             this.accessMode = Management.AccessMode.Party;
             this.accessModeSubject.OnNext(Management.AccessMode.Party);
-=======
-            if (!this.IsAdministratorCreated)
-                throw new InvalidOperationException("Administrator is not created.");
-
-            this.AccessMode = AccessMode.Party;
->>>>>>> aab6da3d
         }
 
         /// <summary>
