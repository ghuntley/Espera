--- conflicted
+++ resolved
@@ -115,12 +115,9 @@
     <Reference Include="System.Reactive.PlatformServices, Version=2.2.5.0, Culture=neutral, PublicKeyToken=31bf3856ad364e35, processorArchitecture=MSIL">
       <SpecificVersion>False</SpecificVersion>
       <HintPath>..\packages\Rx-PlatformServices.2.2.5\lib\net45\System.Reactive.PlatformServices.dll</HintPath>
-<<<<<<< HEAD
     </Reference>
     <Reference Include="System.Reactive.Windows.Threading">
       <HintPath>..\packages\Rx-XAML.2.2.5\lib\net45\System.Reactive.Windows.Threading.dll</HintPath>
-=======
->>>>>>> c9c86196
     </Reference>
     <Reference Include="System.Xml" />
     <Reference Include="System.Xml.Linq" />
