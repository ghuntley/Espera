--- conflicted
+++ resolved
@@ -15,11 +15,8 @@
     <SolutionDir Condition="$(SolutionDir) == '' Or $(SolutionDir) == '*Undefined*'">..\</SolutionDir>
     <TargetFrameworkProfile />
     <_ResolveReferenceDependencies>true</_ResolveReferenceDependencies>
-<<<<<<< HEAD
     <NuGetPackageImportStamp>6a59f6e0</NuGetPackageImportStamp>
-=======
     <NuGetPackageImportStamp>27c8b106</NuGetPackageImportStamp>
->>>>>>> 512a320b
   </PropertyGroup>
   <PropertyGroup Condition="'$(Configuration)|$(Platform)' == 'Debug|x86'">
     <DebugSymbols>true</DebugSymbols>
