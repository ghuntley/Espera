﻿<?xml version="1.0" encoding="utf-8"?>
<Project ToolsVersion="4.0" DefaultTargets="Build" xmlns="http://schemas.microsoft.com/developer/msbuild/2003">
  <PropertyGroup>
    <Configuration Condition=" '$(Configuration)' == '' ">Debug</Configuration>
    <Platform Condition=" '$(Platform)' == '' ">x86</Platform>
    <ProductVersion>8.0.30703</ProductVersion>
    <SchemaVersion>2.0</SchemaVersion>
    <ProjectGuid>{D4AD0E4A-FECB-4CA9-9258-6BD1F22FAC0D}</ProjectGuid>
    <OutputType>Library</OutputType>
    <AppDesignerFolder>Properties</AppDesignerFolder>
    <RootNamespace>Espera.Core</RootNamespace>
    <AssemblyName>Espera.Core</AssemblyName>
    <TargetFrameworkVersion>v4.5</TargetFrameworkVersion>
    <FileAlignment>512</FileAlignment>
    <SolutionDir Condition="$(SolutionDir) == '' Or $(SolutionDir) == '*Undefined*'">..\</SolutionDir>
    <RestorePackages>true</RestorePackages>
    <TargetFrameworkProfile />
  </PropertyGroup>
  <PropertyGroup Condition="'$(Configuration)|$(Platform)' == 'Debug|x86'">
    <DebugSymbols>true</DebugSymbols>
    <OutputPath>bin\Debug\</OutputPath>
    <PlatformTarget>x86</PlatformTarget>
    <CodeAnalysisRuleSet>AllRules.ruleset</CodeAnalysisRuleSet>
    <DefineConstants>TRACE;DEBUG</DefineConstants>
    <Prefer32Bit>false</Prefer32Bit>
  </PropertyGroup>
  <PropertyGroup Condition="'$(Configuration)|$(Platform)' == 'Release|x86'">
    <OutputPath>bin\Release\</OutputPath>
    <PlatformTarget>x86</PlatformTarget>
    <CodeAnalysisRuleSet>MinimumRecommendedRules.ruleset</CodeAnalysisRuleSet>
    <Optimize>true</Optimize>
    <DefineConstants>TRACE</DefineConstants>
    <Prefer32Bit>false</Prefer32Bit>
  </PropertyGroup>
  <ItemGroup>
    <Reference Include="Google.GData.Client, Version=2.1.0.0, Culture=neutral, PublicKeyToken=04a59ca9b0273830, processorArchitecture=MSIL">
      <SpecificVersion>False</SpecificVersion>
      <HintPath>..\packages\Google.GData.Client.2.1.0.0\lib\Google.GData.Client.dll</HintPath>
    </Reference>
    <Reference Include="Google.GData.Extensions, Version=2.1.0.0, Culture=neutral, PublicKeyToken=0b4c5df2ebf20876, processorArchitecture=MSIL">
      <SpecificVersion>False</SpecificVersion>
      <HintPath>..\packages\Google.GData.Extensions.2.1.0.0\lib\Google.GData.Extensions.dll</HintPath>
    </Reference>
    <Reference Include="Google.GData.YouTube, Version=2.1.0.0, Culture=neutral, PublicKeyToken=af04a32718ae8833, processorArchitecture=MSIL">
      <SpecificVersion>False</SpecificVersion>
      <HintPath>..\packages\Google.GData.YouTube.2.1.0.0\lib\Google.GData.YouTube.dll</HintPath>
    </Reference>
    <Reference Include="NAudio, Version=1.6.0.0, Culture=neutral, processorArchitecture=MSIL">
      <SpecificVersion>False</SpecificVersion>
      <HintPath>..\packages\NAudio.1.6\lib\net20\NAudio.dll</HintPath>
    </Reference>
<<<<<<< HEAD
    <Reference Include="Rareform, Version=1.5.2.0, Culture=neutral, processorArchitecture=MSIL">
=======
    <Reference Include="Newtonsoft.Json">
      <HintPath>..\packages\Newtonsoft.Json.4.0.8\lib\net40\Newtonsoft.Json.dll</HintPath>
    </Reference>
    <Reference Include="policy.2.0.taglib-sharp">
      <HintPath>..\packages\taglib.2.1.0.0\lib\policy.2.0.taglib-sharp.dll</HintPath>
    </Reference>
    <Reference Include="Rareform, Version=1.4.0.0, Culture=neutral, processorArchitecture=MSIL">
>>>>>>> 9fa55595
      <SpecificVersion>False</SpecificVersion>
      <HintPath>..\packages\Rareform.1.5.2\lib\Rareform.dll</HintPath>
    </Reference>
    <Reference Include="ReactiveMarrow, Version=0.1.5.0, Culture=neutral, processorArchitecture=MSIL">
      <SpecificVersion>False</SpecificVersion>
      <HintPath>..\packages\ReactiveMarrow.0.1.5-alpha\lib\ReactiveMarrow.dll</HintPath>
    </Reference>
    <Reference Include="System" />
    <Reference Include="System.Core" />
    <Reference Include="System.Reactive.Core, Version=2.0.20823.0, Culture=neutral, PublicKeyToken=f300afd708cefcd3, processorArchitecture=MSIL">
      <SpecificVersion>False</SpecificVersion>
      <HintPath>..\packages\Rx-Core.2.0.21114\lib\Net45\System.Reactive.Core.dll</HintPath>
    </Reference>
    <Reference Include="System.Reactive.Interfaces, Version=2.0.20823.0, Culture=neutral, PublicKeyToken=f300afd708cefcd3, processorArchitecture=MSIL">
      <SpecificVersion>False</SpecificVersion>
      <HintPath>..\packages\Rx-Interfaces.2.0.21114\lib\Net45\System.Reactive.Interfaces.dll</HintPath>
    </Reference>
    <Reference Include="System.Reactive.Linq, Version=2.0.20823.0, Culture=neutral, PublicKeyToken=f300afd708cefcd3, processorArchitecture=MSIL">
      <SpecificVersion>False</SpecificVersion>
      <HintPath>..\packages\Rx-Linq.2.0.21114\lib\Net45\System.Reactive.Linq.dll</HintPath>
    </Reference>
    <Reference Include="System.Reactive.PlatformServices">
      <HintPath>..\packages\Rx-PlatformServices.2.0.21114\lib\Net45\System.Reactive.PlatformServices.dll</HintPath>
    </Reference>
    <Reference Include="System.Xml" />
    <Reference Include="System.Xml.Linq" />
    <Reference Include="taglib-sharp, Version=2.1.0.0, Culture=neutral, PublicKeyToken=db62eba44689b5b0, processorArchitecture=MSIL">
      <SpecificVersion>False</SpecificVersion>
      <HintPath>..\packages\taglib.2.1.0.0\lib\taglib-sharp.dll</HintPath>
    </Reference>
    <Reference Include="WindowsBase" />
    <Reference Include="YoutubeExtractor, Version=0.5.0.0, Culture=neutral, processorArchitecture=MSIL">
      <SpecificVersion>False</SpecificVersion>
      <HintPath>..\packages\YoutubeExtractor.0.5.0\lib\YoutubeExtractor.dll</HintPath>
    </Reference>
  </ItemGroup>
  <ItemGroup>
    <Compile Include="..\GlobalAssemblyInfo.cs">
      <Link>Properties\GlobalAssemblyInfo.cs</Link>
    </Compile>
    <Compile Include="AudioPlayerCreatingException.cs" />
    <Compile Include="Audio\SongLoadException.cs" />
    <Compile Include="CoreSettings.Designer.cs">
      <AutoGen>True</AutoGen>
      <DesignTimeSharedInput>True</DesignTimeSharedInput>
      <DependentUpon>CoreSettings.settings</DependentUpon>
    </Compile>
    <Compile Include="Helpers\DisposableExtensions.cs" />
    <Compile Include="Management\AccessMode.cs" />
    <Compile Include="Audio\AudioPlayer.cs" />
    <Compile Include="Audio\LocalAudioPlayer.cs" />
    <Compile Include="Audio\AudioPlayerState.cs" />
    <Compile Include="Audio\AudioType.cs" />
    <Compile Include="Audio\YoutubeAudioPlayer.cs" />
    <Compile Include="Management\GlobalSongCache.cs" />
    <Compile Include="Management\IDriveWatcher.cs" />
    <Compile Include="Management\ILibraryReader.cs" />
    <Compile Include="Management\ILibraryWriter.cs" />
    <Compile Include="Management\LibraryFileReader.cs" />
    <Compile Include="Management\LibraryFileWriter.cs" />
    <Compile Include="Management\PlaylistEntry.cs" />
    <Compile Include="Management\WrongPasswordException.cs" />
    <Compile Include="Management\Library.cs" />
    <Compile Include="Management\LibraryFillEventArgs.cs" />
    <Compile Include="Management\LibraryReader.cs" />
    <Compile Include="Management\LibraryWriter.cs" />
    <Compile Include="Management\Playlist.cs" />
    <Compile Include="LocalSong.cs" />
    <Compile Include="Audio\PlaybackException.cs" />
    <Compile Include="Management\RemovableDriveWatcher.cs" />
    <Compile Include="PreparationFailureCause.cs" />
    <Compile Include="Properties\AssemblyInfo.cs" />
    <Compile Include="Settings\ILibrarySettings.cs" />
    <Compile Include="Settings\LibrarySettingsWrapper.cs" />
    <Compile Include="Song.cs" />
    <Compile Include="LocalSongFinder.cs" />
    <Compile Include="SongFinder.cs" />
    <Compile Include="IVideoPlayerCallback.cs" />
    <Compile Include="TagSanitizer.cs" />
    <Compile Include="YoutubeSong.cs" />
    <Compile Include="YoutubeSongFinder.cs" />
  </ItemGroup>
  <ItemGroup>
    <None Include="app.config" />
    <None Include="CoreSettings.settings">
      <Generator>SettingsSingleFileGenerator</Generator>
      <LastGenOutput>CoreSettings.Designer.cs</LastGenOutput>
    </None>
    <None Include="packages.config" />
  </ItemGroup>
  <Import Project="$(MSBuildToolsPath)\Microsoft.CSharp.targets" />
  <Import Project="$(SolutionDir)\.nuget\nuget.targets" />
  <!-- To modify your build process, add your task inside one of the targets below and uncomment it. 
       Other similar extension points exist, see Microsoft.Common.targets.
  <Target Name="BeforeBuild">
  </Target>
  <Target Name="AfterBuild">
  </Target>
  -->
</Project><|MERGE_RESOLUTION|>--- conflicted
+++ resolved
@@ -49,9 +49,7 @@
       <SpecificVersion>False</SpecificVersion>
       <HintPath>..\packages\NAudio.1.6\lib\net20\NAudio.dll</HintPath>
     </Reference>
-<<<<<<< HEAD
     <Reference Include="Rareform, Version=1.5.2.0, Culture=neutral, processorArchitecture=MSIL">
-=======
     <Reference Include="Newtonsoft.Json">
       <HintPath>..\packages\Newtonsoft.Json.4.0.8\lib\net40\Newtonsoft.Json.dll</HintPath>
     </Reference>
@@ -59,7 +57,6 @@
       <HintPath>..\packages\taglib.2.1.0.0\lib\policy.2.0.taglib-sharp.dll</HintPath>
     </Reference>
     <Reference Include="Rareform, Version=1.4.0.0, Culture=neutral, processorArchitecture=MSIL">
->>>>>>> 9fa55595
       <SpecificVersion>False</SpecificVersion>
       <HintPath>..\packages\Rareform.1.5.2\lib\Rareform.dll</HintPath>
     </Reference>
