--- conflicted
+++ resolved
@@ -118,12 +118,9 @@
     <Compile Include="IYoutubeSongFinder.cs" />
     <Compile Include="Audio\AudioPlayerState.cs" />
     <Compile Include="Audio\AudioPlayer.cs" />
-<<<<<<< HEAD
     <Compile Include="Management\AccessPermission.cs" />
     <Compile Include="Management\AccessType.cs" />
     <Compile Include="Management\IDriveWatcher.cs" />
-=======
->>>>>>> 6a60bd57
     <Compile Include="Management\ILibraryReader.cs" />
     <Compile Include="Management\ILibraryWriter.cs" />
     <Compile Include="Management\ILocalAccessControl.cs" />
