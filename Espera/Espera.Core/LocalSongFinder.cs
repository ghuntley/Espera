--- conflicted
+++ resolved
@@ -2,11 +2,7 @@
 using Rareform.IO;
 using Rareform.Validation;
 using System;
-<<<<<<< HEAD
 using System.Collections.Concurrent;
-=======
-using System.Collections.Generic;
->>>>>>> ac0cc52d
 using System.IO;
 using System.Linq;
 using System.Reactive.Linq;
@@ -71,14 +67,6 @@
         {
             return new LocalSong(filePath, audioType, duration)
             {
-<<<<<<< HEAD
-                Album = tag.Album ?? String.Empty,
-                Artist = tag.FirstPerformer ?? "Unknown Artist",
-                Genre = tag.FirstGenre ?? String.Empty,
-                Title = tag.Title ?? Path.GetFileNameWithoutExtension(filePath),
-                TrackNumber = (int)tag.Track
-            };
-=======
                 Album = PrepareTag(tag.Album, String.Empty),
                 Artist = PrepareTag(tag.FirstPerformer, "Unknown Artist"), //HACK: In the future retrieve the string for an unkown artist from the view if we want to localize it
                 Genre = PrepareTag(tag.FirstGenre, String.Empty),
@@ -90,7 +78,6 @@
         private static string PrepareTag(string tag, string replacementIfNull)
         {
             return tag == null ? replacementIfNull : TagSanitizer.Sanitize(tag);
->>>>>>> ac0cc52d
         }
 
         private void AddSong(TagLib.File file, AudioType audioType)
